/* -------------------------------------------------------------------------- *
 *                       Simbody(tm): SimTKcommon                             *
 * -------------------------------------------------------------------------- *
 * This is part of the SimTK biosimulation toolkit originating from           *
 * Simbios, the NIH National Center for Physics-Based Simulation of           *
 * Biological Structures at Stanford, funded under the NIH Roadmap for        *
 * Medical Research, grant U54 GM072970. See https://simtk.org/home/simbody.  *
 *                                                                            *
 * Portions copyright (c) 2005-15 Stanford University and the Authors.        *
 * Authors: Michael Sherman                                                   *
 * Contributors:                                                              *
 *                                                                            *
 * Licensed under the Apache License, Version 2.0 (the "License"); you may    *
 * not use this file except in compliance with the License. You may obtain a  *
 * copy of the License at http://www.apache.org/licenses/LICENSE-2.0.         *
 *                                                                            *
 * Unless required by applicable law or agreed to in writing, software        *
 * distributed under the License is distributed on an "AS IS" BASIS,          *
 * WITHOUT WARRANTIES OR CONDITIONS OF ANY KIND, either express or implied.   *
 * See the License for the specific language governing permissions and        *
 * limitations under the License.                                             *
 * -------------------------------------------------------------------------- */

/**@file
 * Run the State class few some paces.
 */
#include "SimTKcommon.h"

#include <string>
#include <iostream>
#include <exception>
#include <cmath>
using std::cout;
using std::endl;
using std::string;

using namespace SimTK;


<<<<<<< HEAD
=======


//void testLowestModified() {
//    const SubsystemIndex Sub0(0), Sub1(1);
//    State s;
//    s.setNumSubsystems(2);
//    SimTK_TEST(s.getSystemStage()==Stage::Empty);
//    SimTK_TEST(s.getSubsystemStage(Sub0)==Stage::Empty && s.getSubsystemStage(Sub1)==Stage::Empty);
//    SimTK_TEST(s.getLowestStageModified()==Stage::Topology);
//
//    const DiscreteVariableIndex dvxModel = s.allocateDiscreteVariable(Sub1, Stage::Model, new Value<Real>(2));
//
//    // "realize" Topology stage
//    s.advanceSubsystemToStage(Sub0, Stage::Topology);
//    s.advanceSubsystemToStage(Sub1, Stage::Topology);
//    s.advanceSystemToStage(Stage::Topology);
//    SimTK_TEST(s.getLowestStageModified()==Stage::Topology);    // shouldn't have changed
//
//    const DiscreteVariableIndex dvxInstance = s.allocateDiscreteVariable(Sub0, Stage::Instance, new Value<int>(-4));
//
//    // A Model-stage variable must be allocated before Topology is realized, and this condition
//    // should be tested even in Release mode.
//    try {
//        s.allocateDiscreteVariable(Sub0, Stage::Model, new Value<int>(0));
//        SimTK_TEST(!"Shouldn't have allowed allocation of Model-stage var here");
//    } catch (...) {}
//
//    // "realize" Model stage
//    s.advanceSubsystemToStage(Sub0, Stage::Model);
//    s.advanceSubsystemToStage(Sub1, Stage::Model);
//    s.advanceSystemToStage(Stage::Model);
//    SimTK_TEST(s.getSystemStage() == Stage::Model);
//
//    SimTK_TEST(s.getLowestStageModified()==Stage::Topology); // shouldn't have changed
//    s.resetLowestStageModified();
//    SimTK_TEST(s.getLowestStageModified()==Stage::Instance);  // i.e., lowest invalid stage
//
//    // This variable invalidates Instance stage, so shouldn't change anything now.
//    SimTK_TEST(Value<int>::downcast(s.getDiscreteVariable(Sub0, dvxInstance))==-4);
//    Value<int>::downcast(s.updDiscreteVariable(Sub0, dvxInstance)) = 123;
//    SimTK_TEST(Value<int>::downcast(s.getDiscreteVariable(Sub0, dvxInstance))== 123);
//
//    SimTK_TEST(s.getSystemStage()==Stage::Model);
//    SimTK_TEST(s.getLowestStageModified()==Stage::Instance);
//
//    // This variable invalidates Model Stage, so should back up the stage to Topology,
//    // invalidating Model.
//    Value<Real>::downcast(s.updDiscreteVariable(Sub1, dvxModel)) = 29;
//    SimTK_TEST(s.getSubsystemStage(Sub1)==Stage::Topology);
//    SimTK_TEST(s.getLowestStageModified()==Stage::Model);
//
//    // Now realize Model stage again; shouldn't affect lowestStageModified.
//    s.advanceSubsystemToStage(Sub0, Stage::Model);
//    s.advanceSubsystemToStage(Sub1, Stage::Model);
//    s.advanceSystemToStage(Stage::Model);
//    SimTK_TEST(s.getSystemStage() == Stage::Model);
//
//    SimTK_TEST(s.getLowestStageModified()==Stage::Model); // shouldn't have changed
//}

// Advance State by one stage from stage-1 to stage.
void advanceStage(State& state, Stage stage) {
    SimTK_TEST(state.getSystemStage() == stage.prev());
    for (SubsystemIndex sx(0); sx <state.getNumSubsystems(); ++sx)
        state.advanceSubsystemToStage(sx, stage);
    state.advanceSystemToStage(stage);
}

>>>>>>> 97a20bdd
void testCacheValidity() {
    const SubsystemIndex Sub0(0), Sub1(1);
    State s;
    s.setNumSubsystems(2);

    SimTK_TEST(s.getSystemStage() == Stage::Empty);

    //-------------------------
    // "realize" Topology stage

    // Allocate at Topology stage a Model stage-invalidating state variable.
    const DiscreteVariableIndex dvx1TopoModel = 
        s.allocateDiscreteVariable(Sub1, Stage::Model, new Value<Real>(2));

    SimTK_TEST(s.getDiscreteVarAllocationStage(Sub1,dvx1TopoModel)
               == Stage::Topology);
    SimTK_TEST(s.getDiscreteVarInvalidatesStage(Sub1,dvx1TopoModel)
               == Stage::Model);
    SimTK_TEST(Value<Real>::downcast(s.getDiscreteVariable(Sub1,dvx1TopoModel))
               == Real(2));

    // Allocate at Topology stage a cache entry that depends on Model stage 
    // and is guaranteed to be valid at Time stage. In between (at Model or 
    // Instance stage) it *may* be valid if explicitly marked so.
    const CacheEntryIndex cx0TopoModel = s.allocateCacheEntry(Sub0, 
        Stage::Model, Stage::Time, new Value<int>(41));
    SimTK_TEST(s.getCacheEntryAllocationStage(Sub0,cx0TopoModel)
               == Stage::Topology);

    // Here is a cache entry allocated at Topology stage, with depends-on
    // Velocity and no good-by guarantee.
    const CacheEntryIndex cx0TopoVelocity = s.allocateCacheEntry(Sub0, 
        Stage::Velocity, Stage::Infinity, new Value<char>('v'));

    advanceStage(s, Stage::Topology);

    // Topology stage is realized.
    //----------------------------

    // Shouldn't be able to access cache entry here because this is less than
    // its "depends on" stage.
    SimTK_TEST_MUST_THROW(s.getCacheEntry(Sub0, cx0TopoModel));

    //-------------------------
    // "realize" Model stage

    // Allocate at Model stage, a Position-invalidating state variable.
    const DiscreteVariableIndex dvx0ModelPos =
        s.allocateDiscreteVariable(Sub0, Stage::Position, new Value<int>(31));

    SimTK_TEST(s.getDiscreteVarAllocationStage(Sub0,dvx0ModelPos)
               == Stage::Model);
    SimTK_TEST(s.getDiscreteVarInvalidatesStage(Sub0,dvx0ModelPos)
               == Stage::Position);
    SimTK_TEST(Value<int>::downcast(s.getDiscreteVariable(Sub0,dvx0ModelPos))
               == 31);

    advanceStage(s, Stage::Model);
    // Model stage is realized.
    //----------------------------

    //----------------------------
    // "realize" Instance stage

    // Allocate a cache entry at Instance stage that has Time as depends-on
    // and also has a cross-subsystem dependency on discrete variable 
    // dvx0ModelPos.
    const CacheEntryIndex cx1InstanceTime = 
    s.allocateCacheEntryWithPrerequisites(Sub1, Stage::Time, Stage::Velocity,
        false, false, true, // depends on z
        {DiscreteVarKey(Sub0,dvx0ModelPos)}, 
        {CacheEntryKey(Sub0,cx0TopoModel)},
        new Value<string>("hasPrereqs_Time"));

    // Same but had depends-on Instance.
    const CacheEntryIndex cx1InstInst = 
    s.allocateCacheEntryWithPrerequisites(Sub1, Stage::Instance, Stage::Velocity,
        false, false, true, // depends on z
        {DiscreteVarKey(Sub0,dvx0ModelPos)}, 
        {CacheEntryKey(Sub0,cx0TopoModel)},
        new Value<string>("hasPrereqs_Instance"));

    // This attempt to create a cache-to-cache dependency should fail because
    // the prerequisite gets invalidated when Velocity stage changes but 
    // the "dependent" doesn't get invalidated unless Position stage does. Thus
    // a velocity could change, invlidating the prereq, but the downstream
    // cache entry still looks valid.
    SimTK_TEST_MUST_THROW(s.allocateCacheEntryWithPrerequisites(Sub1,
        Stage::Position, Stage::Infinity, false, false, false, {},
        {CacheEntryKey(Sub0,cx0TopoVelocity)}, new Value<int>(-1)));

    advanceStage(s, Stage::Instance);
    // Instance stage is realized.
    //----------------------------

    // Check that the dependency lists are right.
    CacheEntryKey ckey1(Sub1,cx1InstanceTime);
    CacheEntryKey ckey2(Sub1,cx1InstInst);
    SimTK_TEST(s.getZDependents().size() == 2);
    SimTK_TEST(s.getZDependents().contains(ckey1));
    SimTK_TEST(s.getZDependents().contains(ckey2));
    const DiscreteVarInfo& dvinfo = 
        s.getDiscreteVarInfo(DiscreteVarKey(Sub0,dvx0ModelPos));
    SimTK_TEST(dvinfo.getDependents().size() == 2);
    SimTK_TEST(dvinfo.getDependents().contains(ckey1));
    SimTK_TEST(dvinfo.getDependents().contains(ckey2));
    const CacheEntryInfo& ceinfo = 
        s.getCacheEntryInfo(CacheEntryKey(Sub0,cx0TopoModel));
    SimTK_TEST(ceinfo.getDependents().size() == 2);
    SimTK_TEST(ceinfo.getDependents().contains(ckey1));
    SimTK_TEST(ceinfo.getDependents().contains(ckey2));

    // Although cx0TopoModel *could* be valid at this point,
    // no one has said so, so we expect it to throw.
    SimTK_TEST_MUST_THROW(s.getCacheEntry(Sub0, cx0TopoModel));

    // If we say it is valid, we should be able to obtain its value.
    s.markCacheValueRealized(Sub0, cx0TopoModel);
    SimTK_TEST(Value<int>::downcast(s.getCacheEntry(Sub0, cx0TopoModel)) == 41);

    //----------------------------
    // "realize" Time stage
    advanceStage(s, Stage::Time);
    // Time stage is realized.
    //----------------------------

    // cx1InstanceTime isn't automatically valid but can be now.
    SimTK_TEST_MUST_THROW(s.getCacheEntry(Sub1, cx1InstanceTime));
    SimTK_TEST_MUST_THROW(s.getCacheEntry(Sub1, cx1InstInst));
    s.markCacheValueRealized(Sub1, cx1InstanceTime);
    s.markCacheValueRealized(Sub1, cx1InstInst);
    SimTK_TEST(Value<string>::downcast(s.getCacheEntry(Sub1,cx1InstanceTime)).get()
               == "hasPrereqs_Time");
    SimTK_TEST(Value<string>::downcast(s.getCacheEntry(Sub1,cx1InstInst)).get()
               == "hasPrereqs_Instance");

    // That cache entry does not depend on q or u so this should have no effect.
    s.updQ() = 0.;
    s.updU() = 0.;
    SimTK_TEST(s.getSystemStage() == Stage::Time); // unchanged
    SimTK_TEST(Value<string>::downcast(s.getCacheEntry(Sub1,cx1InstanceTime)).get()
               == "hasPrereqs_Time");

    // Changing prerequisites should make the cache entry
    // inaccessible again, although the stage should not change and the cache
    // entry should not get deallocated.
    s.updZ() = 0.; // z is prerequisite
    SimTK_TEST(s.getSystemStage() == Stage::Time); // unchanged
    SimTK_TEST(s.hasCacheEntry(CacheEntryKey(Sub1,cx1InstanceTime)));
    SimTK_TEST_MUST_THROW(s.getCacheEntry(Sub1, cx1InstanceTime));

    s.markCacheValueRealized(Sub1, cx1InstanceTime); // valid again
    SimTK_TEST(Value<string>::downcast(s.getCacheEntry(Sub1,cx1InstanceTime)).get()
               == "hasPrereqs_Time");

    // Modify design var prerequisite.
    Value<int>::updDowncast(s.updDiscreteVariable(Sub0,dvx0ModelPos)).upd()
        = 99;
    SimTK_TEST(s.hasCacheEntry(CacheEntryKey(Sub1,cx1InstanceTime)));
    SimTK_TEST_MUST_THROW(s.getCacheEntry(Sub1, cx1InstanceTime));
    SimTK_TEST_MUST_THROW(s.getCacheEntry(Sub1, cx1InstInst));
    SimTK_TEST(s.getSystemStage() == Stage::Time);

    s.markCacheValueRealized(Sub1, cx1InstanceTime); // valid again
    SimTK_TEST(Value<string>::downcast(s.getCacheEntry(Sub1,cx1InstanceTime)).get()
               == "hasPrereqs_Time");

    s.markCacheValueRealized(Sub1, cx1InstInst);
    SimTK_TEST(Value<string>::downcast(s.getCacheEntry(Sub1,cx1InstInst)).get()
               == "hasPrereqs_Instance");

    // Test state copying. Should copy through at least Instance stage.
    State s2(s); // copy construction

    SimTK_TEST(s2.getNumSubsystems() == s.getNumSubsystems());
    SimTK_TEST(s2.getSystemStage() >= Stage::Instance);
    SimTK_TEST(s2.hasCacheEntry(CacheEntryKey(Sub1,cx1InstanceTime)));
    SimTK_TEST(s2.hasCacheEntry(CacheEntryKey(Sub1,cx1InstInst)));

    // Dependency lists should have been reconstructed in the copy.
    SimTK_TEST(s2.getZDependents().size() == 2);
    SimTK_TEST(s2.getZDependents().contains(ckey1));
    SimTK_TEST(s2.getZDependents().contains(ckey2));
    const DiscreteVarInfo& dvinfo2 = 
        s2.getDiscreteVarInfo(DiscreteVarKey(Sub0,dvx0ModelPos));
    SimTK_TEST(dvinfo2.getDependents().size() == 2);
    SimTK_TEST(dvinfo2.getDependents().contains(ckey1));
    SimTK_TEST(dvinfo2.getDependents().contains(ckey2));
    const CacheEntryInfo& ceinfo2 = 
        s2.getCacheEntryInfo(CacheEntryKey(Sub0,cx0TopoModel));
    SimTK_TEST(ceinfo2.getDependents().size() == 2);
    SimTK_TEST(ceinfo2.getDependents().contains(ckey1));
    SimTK_TEST(ceinfo2.getDependents().contains(ckey2));


    s2.markCacheValueRealized(Sub1, cx1InstInst);
    SimTK_TEST(Value<string>::downcast(s2.getCacheEntry(Sub1,cx1InstInst)).get()
               == "hasPrereqs_Instance");

    // Invalidate cache entry prerequisite (modifying value is not enough).
    s.markCacheValueNotRealized(Sub0,cx0TopoModel);
    SimTK_TEST_MUST_THROW(s.getCacheEntry(Sub1, cx1InstanceTime));
    SimTK_TEST(s.getSystemStage() == Stage::Time); // unchanged

    // Now modify a Model-stage state variable and realize again. This
    // should have invalidated Model stage and hence cx0TopoModel. It should
    // also have un-allocated the Instance-stage cache entry.
    Value<Real>::updDowncast(s.updDiscreteVariable(Sub1, dvx1TopoModel)) = 9;

    SimTK_TEST(s.getSystemStage() == Stage::Topology);
    SimTK_TEST_MUST_THROW(s.getCacheEntry(Sub0, cx0TopoModel));

    // Unallocating the cache entry should have removed it from its
    // prerequisite's dependency list.
    SimTK_TEST(!s.hasCacheEntry(CacheEntryKey(Sub1,cx1InstanceTime)));
    SimTK_TEST(s.getZDependents().empty());
    SimTK_TEST(ceinfo.getDependents().empty());

    //----------------------------
    // "realize" Model stage
    advanceStage(s, Stage::Model);
    // Model stage is realized.
    //----------------------------

    SimTK_TEST(!s.isCacheValueRealized(Sub0, cx0TopoModel));

    SimTK_TEST_MUST_THROW(s.getCacheEntry(Sub0, cx0TopoModel));

    // "calculate" the cache entry and mark it valid.
    Value<int>::updDowncast(s.updCacheEntry(Sub0,cx0TopoModel)) = 
        (int)(2*Value<Real>::downcast(s.getDiscreteVariable(Sub1,dvx1TopoModel)));
    s.markCacheValueRealized(Sub0, cx0TopoModel);

    SimTK_TEST(Value<int>::downcast(s.getCacheEntry(Sub0, cx0TopoModel)) == 18);

    // Now modify the Model-stage variable again, but realize through
    // Time stage. We should be able to access the cache entry without
    // explicitly marking it valid.
    Value<Real>::updDowncast(s.updDiscreteVariable(Sub1, dvx1TopoModel)) = -100;
    advanceStage(s, Stage::Model);
    advanceStage(s, Stage::Instance);
    advanceStage(s, Stage::Time);

    SimTK_TEST(Value<int>::downcast(s.getCacheEntry(Sub0, cx0TopoModel)) == 18);

}

void testMisc() {
    State s;
    s.setNumSubsystems(1);
    s.advanceSubsystemToStage(SubsystemIndex(0), Stage::Topology);

    // Can't ask for the time before Stage::Topology, but if you could it would be NaN.
    s.advanceSystemToStage(Stage::Topology);

    // Advancing to Stage::Topology sets t=0.
    cout << "AFTER ADVANCE TO TOPOLOGY, t=" << s.getTime() << endl;

    SimTK_TEST(s.getTime()==0);

    Vector v3(3), v2(2);
    QIndex q1 = s.allocateQ(SubsystemIndex(0), v3);
    QIndex q2 = s.allocateQ(SubsystemIndex(0), v2);

    //EventTriggerByStageIndex e1 = s.allocateEventTrigger(SubsystemIndex(0), Stage::Position, 3);
    //EventTriggerByStageIndex e2 = s.allocateEventTrigger(SubsystemIndex(0), Stage::Instance, 2);

    printf("q1,2=%d,%d\n", (int)q1, (int)q2);
    //printf("e1,2=%d,%d\n", (int)e1, (int)e2);

    //cout << s;

    DiscreteVariableIndex dv = s.allocateDiscreteVariable(SubsystemIndex(0), Stage::Dynamics, new Value<int>(5));

    s.advanceSubsystemToStage(SubsystemIndex(0), Stage::Model);
        //long dv2 = s.allocateDiscreteVariable(SubsystemIndex(0), Stage::Position, new Value<int>(5));

    Value<int>::updDowncast(s.updDiscreteVariable(SubsystemIndex(0), dv)) = 71;
    cout << s.getDiscreteVariable(SubsystemIndex(0), dv) << endl;


    s.advanceSystemToStage(Stage::Model);

    cout << "AFTER ADVANCE TO MODEL, t=" << s.getTime() << endl;

    // Event triggers are available at Instance stage.
    s.advanceSubsystemToStage(SubsystemIndex(0), Stage::Instance);
    s.advanceSystemToStage(Stage::Instance);

    //printf("ntriggers=%d, by stage:\n", s.getNEventTriggers());
    //for (int j=0; j<Stage::NValid; ++j) {
    //    Stage g = Stage(j);
    //    cout << g.getName() << ": " << s.getNEventTriggersByStage(g) << endl;
    //}

    //printf("subsys 0 by stage:\n");
    //for (int j=0; j<Stage::NValid; ++j) {
    //    Stage g = Stage(j);
    //    cout << g.getName() << ": " << s.getNEventTriggersByStage(SubsystemIndex(0),g) << endl;
    //}
    //cout << "State s=" << s;

    s.clear();
    //cout << "after clear(), State s=" << s;
}

int main() {
    int major,minor,build;
    char out[100];
    const char* keylist[] = { "version", "library", "type", "debug", "authors", "copyright", "svn_revision", 0 };

    SimTK_version_SimTKcommon(&major,&minor,&build);
    std::printf("==> SimTKcommon library version: %d.%d.%d\n", major, minor, build);
    std::printf("    SimTK_about_SimTKcommon():\n");
    for (const char** p = keylist; *p; ++p) {
        SimTK_about_SimTKcommon(*p, 100, out);
        std::printf("      about(%s)='%s'\n", *p, out);
    }


    SimTK_START_TEST("StateTest");
        SimTK_SUBTEST(testCacheValidity);
        SimTK_SUBTEST(testMisc);
    SimTK_END_TEST();
}<|MERGE_RESOLUTION|>--- conflicted
+++ resolved
@@ -37,68 +37,6 @@
 using namespace SimTK;
 
 
-<<<<<<< HEAD
-=======
-
-
-//void testLowestModified() {
-//    const SubsystemIndex Sub0(0), Sub1(1);
-//    State s;
-//    s.setNumSubsystems(2);
-//    SimTK_TEST(s.getSystemStage()==Stage::Empty);
-//    SimTK_TEST(s.getSubsystemStage(Sub0)==Stage::Empty && s.getSubsystemStage(Sub1)==Stage::Empty);
-//    SimTK_TEST(s.getLowestStageModified()==Stage::Topology);
-//
-//    const DiscreteVariableIndex dvxModel = s.allocateDiscreteVariable(Sub1, Stage::Model, new Value<Real>(2));
-//
-//    // "realize" Topology stage
-//    s.advanceSubsystemToStage(Sub0, Stage::Topology);
-//    s.advanceSubsystemToStage(Sub1, Stage::Topology);
-//    s.advanceSystemToStage(Stage::Topology);
-//    SimTK_TEST(s.getLowestStageModified()==Stage::Topology);    // shouldn't have changed
-//
-//    const DiscreteVariableIndex dvxInstance = s.allocateDiscreteVariable(Sub0, Stage::Instance, new Value<int>(-4));
-//
-//    // A Model-stage variable must be allocated before Topology is realized, and this condition
-//    // should be tested even in Release mode.
-//    try {
-//        s.allocateDiscreteVariable(Sub0, Stage::Model, new Value<int>(0));
-//        SimTK_TEST(!"Shouldn't have allowed allocation of Model-stage var here");
-//    } catch (...) {}
-//
-//    // "realize" Model stage
-//    s.advanceSubsystemToStage(Sub0, Stage::Model);
-//    s.advanceSubsystemToStage(Sub1, Stage::Model);
-//    s.advanceSystemToStage(Stage::Model);
-//    SimTK_TEST(s.getSystemStage() == Stage::Model);
-//
-//    SimTK_TEST(s.getLowestStageModified()==Stage::Topology); // shouldn't have changed
-//    s.resetLowestStageModified();
-//    SimTK_TEST(s.getLowestStageModified()==Stage::Instance);  // i.e., lowest invalid stage
-//
-//    // This variable invalidates Instance stage, so shouldn't change anything now.
-//    SimTK_TEST(Value<int>::downcast(s.getDiscreteVariable(Sub0, dvxInstance))==-4);
-//    Value<int>::downcast(s.updDiscreteVariable(Sub0, dvxInstance)) = 123;
-//    SimTK_TEST(Value<int>::downcast(s.getDiscreteVariable(Sub0, dvxInstance))== 123);
-//
-//    SimTK_TEST(s.getSystemStage()==Stage::Model);
-//    SimTK_TEST(s.getLowestStageModified()==Stage::Instance);
-//
-//    // This variable invalidates Model Stage, so should back up the stage to Topology,
-//    // invalidating Model.
-//    Value<Real>::downcast(s.updDiscreteVariable(Sub1, dvxModel)) = 29;
-//    SimTK_TEST(s.getSubsystemStage(Sub1)==Stage::Topology);
-//    SimTK_TEST(s.getLowestStageModified()==Stage::Model);
-//
-//    // Now realize Model stage again; shouldn't affect lowestStageModified.
-//    s.advanceSubsystemToStage(Sub0, Stage::Model);
-//    s.advanceSubsystemToStage(Sub1, Stage::Model);
-//    s.advanceSystemToStage(Stage::Model);
-//    SimTK_TEST(s.getSystemStage() == Stage::Model);
-//
-//    SimTK_TEST(s.getLowestStageModified()==Stage::Model); // shouldn't have changed
-//}
-
 // Advance State by one stage from stage-1 to stage.
 void advanceStage(State& state, Stage stage) {
     SimTK_TEST(state.getSystemStage() == stage.prev());
@@ -107,7 +45,6 @@
     state.advanceSystemToStage(stage);
 }
 
->>>>>>> 97a20bdd
 void testCacheValidity() {
     const SubsystemIndex Sub0(0), Sub1(1);
     State s;
