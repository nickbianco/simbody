/* -------------------------------------------------------------------------- *
 *                       Simbody(tm): SimTKcommon                             *
 * -------------------------------------------------------------------------- *
 * This is part of the SimTK biosimulation toolkit originating from           *
 * Simbios, the NIH National Center for Physics-Based Simulation of           *
 * Biological Structures at Stanford, funded under the NIH Roadmap for        *
 * Medical Research, grant U54 GM072970. See https://simtk.org/home/simbody.  *
 *                                                                            *
 * Portions copyright (c) 2010-16 Stanford University and the Authors.        *
 * Authors: Michael Sherman                                                   *
 * Contributors: Chris Dembia                                                 *
 *                                                                            *
 * Licensed under the Apache License, Version 2.0 (the "License"); you may    *
 * not use this file except in compliance with the License. You may obtain a  *
 * copy of the License at http://www.apache.org/licenses/LICENSE-2.0.         *
 *                                                                            *
 * Unless required by applicable law or agreed to in writing, software        *
 * distributed under the License is distributed on an "AS IS" BASIS,          *
 * WITHOUT WARRANTIES OR CONDITIONS OF ANY KIND, either express or implied.   *
 * See the License for the specific language governing permissions and        *
 * limitations under the License.                                             *
 * -------------------------------------------------------------------------- */

#include "SimTKcommon.h"
#include "SimTKcommon/Testing.h"

#include "SimTKcommon/internal/Xml.h"

#include <iostream>
#include <string>
#include <cstdio>
#include <type_traits>


using std::cout;
using std::cin;
using std::endl;
using std::string;
using std::printf;

using namespace SimTK;

// This example is from Wikipedia's XML entry.
const char* xmlPainting = 
"<?xml version='1.0' encoding='UTF-8'?>\n"
"<!-- a top-level comment -->\n"
"<!-- a multiline\n comment\n third line -->\n"
"     \n" // line should be ignored
"but something like this is top level text and will need to get \n"
"moved into a new '_Root' element\n"
"<painting artist='Raphael' artist='metoo'>\n"
"  <img src=\"madonna.jpg\" alt='Foligno Madonna, by Raphael'/>\n"
"  <!-- What follows is a so-called 'caption' -->\n"
"  <caption>This is Raphael's \"Foligno\" Madonna, painted in\n"
"    <date>1511</date>-<date>1512</date>.\n"
"    <![CDATA[some non-Unicode text]]>\n"
"    <  !SOMETHING but this tag is unknown>  \n"
"  </caption>\n"
"  This part is just plain old text.\n"
"  As is this \"quoted\" thing.\n"
"</painting>\n"
"<!whazzis unknown junk>\n"
"<!-- final comment -->";

const char* xmlPlainTextFile =
"That is, the first line should be a declaration, most commonly exactly the\n"
"characters shown above, without the \"standalone\" attribute which will\n" 
"default to \"yes\" anyway. If we don't see a declaration when reading an XML\n"
"document, we'll assume we read the one above. Then the document should contain\n" 
"exactly one top-level (root) element representing the type of document &amp;\n" 
"document-level attributes.\n";

const char* xmlUnclosedComment = 
"<?xml version='1.0' encoding='UTF-8'?>\n"
"  <!-- What follows is a so-called 'caption' ->\n" // UNCLOSED!
"<!whazzis unknown junk>";

const char* xmlJustAComment = 
"<!-- this is the entire contents -->\n";

const char* xmlEmpty = "   \n \n \t "; // white space only


static void showElement(Xml::Element elt, const String& indent="") {
    cout << indent << "ELEMENT WITH TAG '" << elt.getElementTag() << "':\n";

    // Show attributes
    Xml::attribute_iterator ap = elt.attribute_begin();
    for (; ap != elt.attribute_end(); ++ap)
        cout << indent << "  ATTR '" << ap->getName() << "'='" 
             << ap->getValue() << "'\n";

    // Show all contents
    Xml::node_iterator p = elt.node_begin();
    for (; p != elt.node_end(); ++p) {
        cout << indent << p->getNodeTypeAsString() << endl;
        if (p->getNodeType() == Xml::ElementNode)
            showElement(Xml::Element::getAs(*p), indent + "  ");
    }
    cout << indent << "END OF ELEMENT.\n";
}

void testXmlFromString() {
    Xml::Document fromString;
    fromString.readFromString(xmlJustAComment);
    cout << "Just a comment: '" << fromString << "'\n";

    fromString.readFromString(xmlPlainTextFile);
    cout << "Plain text file: '" << fromString << "'\n";

    // Note that the "condense white space" setting is global, not 
    // document-specific.
    Xml::Document preserveWhite;
    Xml::Document::setXmlCondenseWhiteSpace(false);
    SimTK_TEST(!Xml::Document::isXmlWhiteSpaceCondensed());
    preserveWhite.readFromString(xmlPlainTextFile);
    cout << "Plain text file with white space preserved (raw): " 
         << preserveWhite.getRootElement().getValue() << "\n";
    cout << "... (formatted with condense=false): " 
         << preserveWhite << "\n";    
    Xml::Document::setXmlCondenseWhiteSpace(true);
    cout << "... (formatted with condense=true): " 
         << preserveWhite << "\n";    

    SimTK_TEST_MUST_THROW(fromString.readFromString(xmlEmpty));
    SimTK_TEST_MUST_THROW(fromString.readFromString(xmlUnclosedComment));

    fromString.readFromString(String(xmlPainting));
    cout << "Painting: '" << fromString << "'\n";

    cout << "Doc type is: " << fromString.getRootTag() << endl;
    cout << "  version: " << fromString.getXmlVersion() << endl;
    cout << "  encoding: " << fromString.getXmlEncoding() << endl;
    cout << "  standalone: " 
         << String(fromString.getXmlIsStandalone() ? "yes" : "no") << endl;

    cout << "All nodes in doc:\n";
    Xml::node_iterator np = fromString.node_begin();
    for (; np != fromString.node_end(); ++np)
        cout << "  " << np->getNodeTypeAsString() << endl;


    Xml::Element root = fromString.getRootElement();

    cout << "hasNode()=" << root.hasNode() << endl;
    cout << "hasNode(Comment)=" << root.hasNode(Xml::CommentNode) << endl;
    cout << "hasNode(Unknown)=" << root.hasNode(Xml::UnknownNode) << endl;

    showElement(root);

    Xml::node_iterator p = root.node_begin(Xml::NoJunkNodes);
    for (; p != root.node_end(); ++p)
        cout << p->getNodeTypeAsString() << endl;

    cout << "Caption elements:\n";
    Xml::element_iterator ep(root.element_begin("caption"));
    for (; ep != root.element_end(); ++ep)
        cout << ep->getNodeTypeAsString() << ": <" << ep->getElementTag() 
             << ">" << endl;

    cout << "All elements:\n";
    Array_<Xml::Element> all = root.getAllElements();
    for (unsigned i=0; i < all.size(); ++i)
        cout << "<" << all[i].getElementTag() << ">" << endl;


    Array_<Xml::Node> allNodes(root.node_begin(Xml::NoJunkNodes), 
                               root.node_end());
    for (unsigned i=0; i < allNodes.size(); ++i)
        cout << "Node " << allNodes[i].getNodeTypeAsString() << endl;

    String prettyString, compactString;
    fromString.writeToString(prettyString);
    cout << "String pretty: " << prettyString.size() 
         << "\n'" << prettyString << "'\n";

    fromString.writeToString(compactString, true); // compact
    cout << "String compact: " << compactString.size() 
         << "\n'" << compactString << "'\n";

    SimTK_TEST(compactString.size() < prettyString.size());

    cout << "painting.allNode=" << root.getRequiredElement("painting")
                                        .getAllNodes() << endl;
    cout << "painting.img.allAttr=" << 
        root.getRequiredElement("painting").getRequiredElement("img")
        .getAllAttributes() << endl;
    //fromString.writeToFile("TestXml.xml");

    //Xml ex("TestXml.xml");
    //cout << "Document tag: " << ex.getDocumentTag() << endl;
    //for (Xml::nodu;e_iterator xp=ex.node_begin(); xp != ex.node_end(); ++xp)
    //    cout << "Node type: " << xp->getNodeTypeAsString() << endl;

    //PolygonalMesh mesh;
    //mesh.loadVtpFile("arm_r_humerus.vtp");
    //cout << "num vertices=" << mesh.getNumVertices() << " faces="
    //    << mesh.getNumFaces() << endl;
}

void testXmlFromScratch() {
    Xml::Document scratch;
    scratch.setRootTag("MyDoc");
    cout << scratch;

    Xml::Comment c("This is a comment.");
    Xml::Unknown u("!GODONLY knows what this is!!");
    Xml::Text t("This is some\ntext on two lines with trailing blanks   ");
    Xml::Element e("elementTag");

    // We're never going to use this one so its heap space will
    // leak if we don't explicitly call clearOrphan().
    Xml::Element neverMind("neverMind");

    cout << "initially e='" << e.getValue() << "'" << endl;
    e.updValue() += "AVALUE:";
    cout << "then e='" << e.getValue() << "'" << endl;

    e.setAttributeValue("attr1", String(Vec2(9,-9)));

    cout << "attr1 is " << e.getRequiredAttributeValueAs<Vec2>("attr1") << endl;

    cout << "isOrphan? " << String(c.isOrphan()) << ":" << c;
    cout << "isOrphan? " << String(u.isOrphan()) << ":" << u;
    cout << "isOrphan? " << String(t.isOrphan()) << ":" << t;
    cout << "isOrphan? " << String(e.isOrphan()) << ":" << e;

    e.setValue("this is the only value");
    e.updValue() += " (but then I added this)";
    cout << "e value=" << e.getValue() << endl;
    cout << "e = " << e << endl;
    e.setValue("9 10 -3.2e-4");
    cout << "e value=" << e.getValueAs< Array_<float> >() << endl;
    cout << "e = " << e << endl;

    scratch.insertTopLevelNodeAfter(scratch.node_begin(), c);
    cout << "isOrphan? " << String(c.isOrphan()) << ":" << c;
    cout << scratch;

    scratch.insertTopLevelNodeBefore(scratch.node_begin(Xml::ElementNode), u);
    cout << "isOrphan? " << String(u.isOrphan()) << ":" << u;
    cout << scratch;

    scratch.insertTopLevelNodeBefore(scratch.node_begin(), 
        Xml::Comment("This should be at the top of the file, except declaration."));
    cout << scratch;

    Xml::Document scratch2;
    scratch2 = scratch; // deep copy

    scratch.eraseTopLevelNode(scratch.node_begin());
    cout << "First node gone (scratch)?\n" << scratch;
    cout << "First node still there (scratch2)?\n" << scratch2;

    Xml::Element e2("anotherElt", Vec3(.1,.2,.3));
    cout << e2;
    e.insertNodeAfter(e.element_end(), e2);
    cout << "now owns anotherElt:\n" << e;

    Xml::Element root = scratch.getRootElement();
    root.insertNodeAfter(root.node_begin(), e);
    cout << scratch;

    scratch.setIndentString("..");
    cout << scratch;

    Xml::Element ecopy = e.clone();
    ecopy.setElementTag("elementTagCopy");
    cout << "COPY of e: " << ecopy;

    //scratch.writeToFile("scratch.xml");

    e.eraseNode(e.element_begin("anotherElt"));
    cout << "in-place removal of anotherElt from e: " << scratch;
    cout << "COPY of e: " << ecopy;

    root.insertNodeAfter(root.element_begin("elementTag"), ecopy);
    cout << "After copy insert, scratch=" << scratch;

    Xml::Node extract = root.removeNode(root.element_begin("elementTagCopy"));
    cout << "Extracted copy: " << extract << endl;
    cout << "Now scratch=" << scratch << endl;
    cout << "Duplicate scratch=" << Xml::Document(scratch) << endl;

    neverMind.clearOrphan();
}

#define SHOWIT(something) \
    cout << String(#something) << String("'") << something << String("'\n")

void testStringConvert() {
    SimTK_TEST(convertStringTo<int>(" 239\n ")==239);
    SimTK_TEST(convertStringTo<String>("  lunch box\n") == "  lunch box\n");
    SimTK_TEST(convertStringTo<std::string>("  lunch box\n") == "  lunch box\n");
    SimTK_TEST(convertStringTo<int>("1234")==1234);
    SimTK_TEST(convertStringTo<unsigned>("01234")==1234);
    SimTK_TEST(convertStringTo<float>("1234.5")==1234.5);
    SimTK_TEST_MUST_THROW(convertStringTo<char*>("  lunch box\n"));
    SimTK_TEST_MUST_THROW(convertStringTo<int>(" 234 j"));
    SimTK_TEST_MUST_THROW(convertStringTo<int>("345.5"));

    SimTK_TEST(convertStringTo< std::complex<double> >("(-4,22)")
               ==std::complex<double>(-4,22));
    SimTK_TEST(convertStringTo< Vec3 >("1 2 3") == Vec3(1,2,3));
    SimTK_TEST(convertStringTo< Vec3 >("1, 2 , 3") == Vec3(1,2,3));
    SimTK_TEST(convertStringTo< Vec3 >("[ -3 , 5, 6 ] ")== Vec3(-3,5,6));
    SimTK_TEST(convertStringTo< Vec3 >("( -3  5 -6 ) ")== Vec3(-3,5,-6));
    SimTK_TEST(convertStringTo< Vec3 >(" ~ [ -3 , 5, 6 ] ")== Vec3(-3,5,6));
    SimTK_TEST(convertStringTo< Vec3 >("~( -3  5 -6 ) ")== Vec3(-3,5,-6));
    SimTK_TEST_MUST_THROW(convertStringTo< Vec3 >("( -3  5 -6 ] "));
    SimTK_TEST_MUST_THROW(convertStringTo< Vec3 >(" -3  5 -6 ] "));
    SimTK_TEST_MUST_THROW(convertStringTo< Vec3 >(" ~ -3  5 -6 "));
    typedef Vec<2,std::complex<float> > fCVec2;
    SimTK_TEST(convertStringTo<fCVec2>("[(1,2) (3,4)]")
        == fCVec2(std::complex<float>(1,2), std::complex<float>(3,4)));

    Array_<int> a = convertStringTo< Array_<int> >("1 2 3 4");

    Array_<float> af(2);
    SimTK_TEST_MUST_THROW( // because ArrayView_ is fixed size (2)
        String(" -.25, .5, 29.2e4 ").convertTo<ArrayView_<float> >(af));
    // But this should work because an Array_ can be resized.
    String(" -.25, .5, 29.2e4 ").convertTo<Array_<float> >(af);
    SimTK_TEST(af[0]==-.25 && af[1]==.5 && af[2]==292000);

}

// This class has some serialization issues to deal with. It has several 
// members of different types including a templatized one. It uses both
// member and namespace-scope functions for serialization. It defines its
// own serialization tag "TryMe" rather than letting the serialization system
// use its own tag.
// 
class TryMe {
public:
    TryMe() = default;
    //TryMe() {cout << "TryMe()" << endl;}

    TryMe(const TryMe& s) = default;
    //TryMe(const TryMe& s) : i(s.i), d(s.d), v(s.v), avs(s.avs) {
    //    cout << "TryMe copy constructor" << endl;
    //}

    TryMe& operator=(const TryMe& s) = default;
    //TryMe& operator=(const TryMe& s) {
    //    cout << "TryMe copy assignment" << endl;
    //    i = s.i; d=s.d; v=s.v; avs=s.avs;
    //    return *this;
    //}

    TryMe(TryMe&&) = default;
    //TryMe(TryMe&& s) : i(s.i), d(s.d), v(s.v), avs(s.avs) {
    //    cout << "TryMe move constructor" << endl;
    //}

    TryMe& operator=(TryMe&& s) = default;
    //TryMe& operator=(TryMe&& s) {
    //    cout << "TryMe move assignment" << endl;
    //    i = s.i; d=s.d; v=s.v; avs=s.avs;
    //    return *this;
    //}

    // A non-default constructor.
    TryMe(int ii,double dd,Vec3 vv,Array_<Vec2,short> aa)
        : i(ii),d(dd),v(vv),avs(aa) {
        cout << "TryMe member constructor" << endl;
    }

    // toXmlElement() implemented as a class member; this should be
    // preferred over a namespace-scope implementation. Note that we have our
    // own tag so the given name becomes an attribute rather than the tag.
    Xml::Element toXmlElement(const string& name) const {
        static const int version = 26; // <- member function uses 26
        Xml::Element e("TryMe");
        if (!name.empty()) e.setAttributeValue("name", name);
        e.setAttributeValue("version", String(version));
        e.setAttributeValue("free", String(false));
        e.appendNode(toXmlElementHelper(i,  "i"  , true));
        e.appendNode(toXmlElementHelper(d,  "d"  , true));
        e.appendNode(toXmlElementHelper(v,  "v"  , true));
        e.appendNode(toXmlElementHelper(avs,"avs", true));
        return e;
    }

    int                 i;
    double              d;
    Vec3                v;
    Array_<Vec2,short>  avs;
};

// Namespace-scope method suitable for a TryMe, but this shouldn't get
// called since the member function should be preferred.
Xml::Element toXmlElement(const TryMe& t, const string& name) {
    static const int version = 25; // <- free function uses 25
    Xml::Element e("TryMe");
    if (!name.empty()) e.setAttributeValue("name", name);
    e.setAttributeValue("version", String(version));
    e.setAttributeValue("free", String(true));
    e.appendNode(toXmlElement(t.i, "i"));
    e.appendNode(toXmlElement(t.d,"d"));
    e.appendNode(toXmlElement(t.v,"v"));
    e.appendNode(toXmlElement(t.avs,"avs"));
    return e;
}

// Namespace-scope method suitable for a TryMe. In this case there is no
// member function available so this should get called. Note that we're 
// expecting a particular tag; the name if any is an attribute.
void fromXmlElement(TryMe& n, Xml::Element& e, const string& reqName) {
    const int expVersion = reqName=="exp25" ? 25 : 26;
    SimTK_ERRCHK1_ALWAYS(e.getElementTag()=="TryMe", 
        "fromXmlElement<TryMe>",
        "Expected tag 'TryMe' but got '%s'.", e.getElementTag().c_str());
    if (!reqName.empty()) {
        const String& name = e.getRequiredAttributeValue("name");
        SimTK_ERRCHK2_ALWAYS(name==reqName,
        "fromXmlElement<TryMe>",
        "Expected TryMe named '%s' but got '%s'.", reqName.c_str(), name.c_str());
    }
    auto gotVersion = e.getRequiredAttributeValueAs<int>("version");
    SimTK_ERRCHK2_ALWAYS(gotVersion == expVersion, "fromXmlElement(TryMe)",
        "Expected version %d but got %d.", expVersion, gotVersion);

    auto nxt = e.element_begin();
    fromXmlElement(n.i, *nxt, "i");
    fromXmlElement(n.d, *++nxt, "d");
    fromXmlElement(n.v, *++nxt, "v");
    fromXmlElement(n.avs, *++nxt, "avs");
}

// Define an enum in a namespace and see if we can (de)serialize it properly.
namespace Nork7 {
enum class Abc {Red, Green, Blue};

// Stream extracter and inserter operators are needed for working directly
// with XML. If they are available they are used as default serialization
// methods also. That is, a default toXmlElement() and fromXmlElement() method
// will be created that uses them. 
// So in this case the explicit to/fromXmlElement() methods below are optional.
std::ostream& operator<<(std::ostream& o, Nork7::Abc color) {
    using ut = typename std::underlying_type<Nork7::Abc>::type;
    switch (color) {
    case Abc::Red:   o << "Red";   break;
    case Abc::Green: o << "Green"; break;
    case Abc::Blue:  o << "Blue";  break;
    default: o << "BAD Nork7::Abc value " << ut(color);
    }
    return o;
}

std::istream& operator>>(std::istream& i, Nork7::Abc& color) {
    std::string s;
    i >> s;
    if (s=="Red")        color = Nork7::Abc::Red;
    else if (s=="Green") color = Nork7::Abc::Green;
    else if (s=="Blue")  color = Nork7::Abc::Blue;
    else {
        SimTK_ERRCHK1_ALWAYS(!"illegal Abc",
                             "operator>>(Nork7::Abc)",
                             "Input had illegal value %s.",s.c_str());
    }
    return i;
}

// Here is an explicit, namespace-scope toXmlElement method that knows how
// output a Nork7::Abc. This is optional since the default constructed from
// the stream insertion operator would do the same thing -- try commenting it
// out and re-running the test.
Xml::Element
toXmlElement(Nork7::Abc v, const string& nm) {
    Xml::Element e(nm.empty() ? NiceTypeName<Nork7::Abc>::namestr()
                              : nm);
    switch (v) {
    case Nork7::Abc::Red:   e.setValue("Red");   break;
    case Nork7::Abc::Green: e.setValue("Green"); break;
    case Nork7::Abc::Blue:  e.setValue("Blue");  break;
    default: 
        SimTK_ERRCHK1_ALWAYS(!"illegal Abc",
                             "toXmlElement(Nork7::Abc)",
                             "Enum had illegal value %d.",(int)v);
    }
    return e;
}

// Expect a value element like <Tag>Red</Tag>. If we're given a required
// name here it is referring to the tag since we don't have our own designated 
// tag for this type.
// This is optional here since it does the same thing the default method
// would do using the provided stream extraction operator -- try commenting it
// out and re-running the test.
void fromXmlElement(Nork7::Abc& v, Xml::Element& e, const string& reqName) {
    if (!reqName.empty()) {
        const String& tag = e.getElementTag();
        SimTK_ERRCHK2_ALWAYS(tag==reqName,
          "fromXmlElement(Nork7::Abc)",
          "Expected Abc value element with tag '%s' but got '%s'.", 
          reqName.c_str(), tag.c_str());
    }
    const auto& color = e.getValue();
         if (color=="Red")   v = Nork7::Abc::Red;
    else if (color=="Green") v = Nork7::Abc::Green; 
    else if (color=="Blue")  v = Nork7::Abc::Blue;
    else {
        SimTK_ERRCHK1_ALWAYS(!"bad enum value",
                             "fromXmlElement(Nork7::abc)",
            "Unrecognized value for enumeration Nork7::Abc: '%s'",
            color.c_str());
    }
}
} // namespace Nork7


using XX = Nork7::Abc;

// Try (de)serializing Value<T> objects to and from Xml.
void testValueSerialization() {
    Value<long long> myInt(5);
    Xml::Element top("TopLevel"); // <TopLevel> ... </TopLevel>

    top.appendNode(myInt.toXmlElement(""));
    //<Value type="long long">
    //    <thing>5</thing>
    //</Value>

    // Value's toXmlElement should eventually find the one above.
    top.appendNode(Value<XX>(XX::Green).toXmlElement("color1"));
    //<Value type="Nork7::Abc" name="color1">
    //    <thing>Green</thing>
    //</Value>

    // This should also find its way to the above method.
    top.appendNode(toXmlElementHelper(Value<XX>(XX::Red), "color2", true));
    //<Value type="Nork7::Abc" name="color2">
    //    <thing>Red</thing>
    //</Value>

    cout << top << endl;
    SimTK_TEST(top.getElementTag() == "TopLevel");
    auto tels = top.getAllElements();
    SimTK_TEST(tels[0].getElementTag() == "Value");
    SimTK_TEST(tels[0].getRequiredAttributeValue("type") == "long long");
    // doesn't have a "name" attribute
    SimTK_TEST(tels[0].getRequiredElementValueAs<long long>("thing") == 5);

    SimTK_TEST(tels[1].getElementTag() == "Value");
    SimTK_TEST(tels[1].getRequiredAttributeValue("type") == "Nork7::Abc");
    SimTK_TEST(tels[1].getRequiredAttributeValue("name") == "color1");
    SimTK_TEST(tels[1].getRequiredElementValueAs<Nork7::Abc>("thing") 
               == Nork7::Abc::Green);

    SimTK_TEST(tels[2].getElementTag() == "Value");
    SimTK_TEST(tels[2].getRequiredAttributeValue("type") == "Nork7::Abc");
    SimTK_TEST(tels[2].getRequiredAttributeValue("name") == "color2");
    SimTK_TEST(tels[2].getRequiredElementValueAs<Nork7::Abc>("thing") 
               == Nork7::Abc::Red);

    // Now see if we can deserialize these into AbstractValues.
    std::unique_ptr<AbstractValue> ll = 
        AbstractValue::createFromXmlElement(tels[0], "");
    std::unique_ptr<AbstractValue> c1 = 
        AbstractValue::createFromXmlElement(tels[1], "color1");
    std::unique_ptr<AbstractValue> c2 = 
        AbstractValue::createFromXmlElement(tels[2], ""); // allow any name

    // Check the actual types.
    SimTK_TEST(dynamic_cast<Value<long long>*>(ll.get()) != nullptr)
    SimTK_TEST(dynamic_cast<Value<Nork7::Abc>*>(c1.get()) != nullptr)
    SimTK_TEST(dynamic_cast<Value<Nork7::Abc>*>(c2.get()) != nullptr)

    SimTK_TEST(ll->getValue<long long>() == 5);
    SimTK_TEST(c1->getValue<Nork7::Abc>() == Nork7::Abc::Green);
    SimTK_TEST(c2->getValue<Nork7::Abc>() == Nork7::Abc::Red);

    cout << "ll=" << *ll << endl;
    cout << "c1=" << *c1 << endl;
    cout << "c2=" << *c2 << endl;


    std::unique_ptr<AbstractValue> intValp(new Value<int>(1234));
    Xml::Element ivp = intValp->toXmlElement("int_val_name");
    SimTK_TEST(ivp.getElementTag() == "Value");
    SimTK_TEST(ivp.getRequiredAttributeValue("type") == "int");
    SimTK_TEST(ivp.getRequiredAttributeValue("name") == "int_val_name");

    std::unique_ptr<AbstractValue> intValp2 = 
        AbstractValue::createFromXmlElement(ivp, ""); // allow any name

    // Now turn it back into an element with a new name.
    Xml::Element ivp2 = intValp2->toXmlElement("int_val_name2");
    cout << "ivp2=" << ivp2 << endl;

    SimTK_TEST(ivp2.getElementTag() == "Value");
    SimTK_TEST(ivp2.getRequiredAttributeValue("type") == "int");
    SimTK_TEST(ivp2.getRequiredAttributeValue("name") == "int_val_name2");
    SimTK_TEST(ivp2.getRequiredElementValueAs<int>("thing") == 1234);


    Value<TryMe> myTry(TryMe{14,3.14,Vec3(1,2,3),
                             {Vec2(.1,.2),Vec2(3,4)}});

    // Add some more elements to the TopLevel element we built above.

    // Use the member function (version=26);
    top.appendNode(myTry.toXmlElement("myTry"));

    // This should invoke the namespace-scope method (version=25);
    top.appendNode(toXmlElement(TryMe{-3,2.7,Vec3(2,NaN,Infinity),
                                      {Vec2(NaN,3),Vec2(-Infinity,Infinity)}},
                              "exp25"));

    // This uses Value<TryMe> so should end up at the member function again.
    top.appendNode(
        Value<TryMe>(TryMe{-3,2.7,Vec3(2,NaN,Infinity),
                           {Vec2(NaN,3),Vec2(-Infinity,Infinity)}})
        .toXmlElement("exp26"));


    cout << top << endl;

    auto ee = top.getRequiredElement("TryMe");
    TryMe nw;
    fromXmlElement(nw, ee, "exp25");

    Value<TryMe> vtm;
    auto ep = top.element_begin("Value");
    while (ep->getOptionalAttributeValue("name", "NONAME") != "exp26")
        ++ep;
    vtm.fromXmlElement(*ep, "exp26");

    top.appendNode(toXmlElement(nw, "exp25Copy"));
    cout << top << endl;

    Xml::Element eltMyNo = myTry.toXmlElement("myTry2");
    auto vp = AbstractValue::createFromXmlElement(eltMyNo, "");
    cout << "vp=" << vp->toXmlElement("vp") << endl;


}


<<<<<<< HEAD
class HasNoSerialization {
};

// Ensure that the error one gets when a type cannot be serialized is helpful.
void testToXmlElementException() {
    HasNoSerialization obj;
    SimTK_TEST_MUST_THROW_EXC(toXmlElementHelper(obj, "Alfred", true),
                              Exception::Cant);
    SimTK_TEST_MUST_THROW_SHOW(toXmlElementHelper(obj, "Alfred", true));
=======
SimTK_DEFINE_UNIQUE_INDEX_TYPE(FooIndex);

class Outer {
public:
    SimTK_DEFINE_UNIQUE_LOCAL_INDEX_TYPE(Outer, LocalIndex);
};

void testXmlUniqueIndexType() {
    FooIndex fi0(73);
    Xml::Element fiXml = toXmlElementHelper(fi0, "FooIndexName", true);
    FooIndex fi1;
    fromXmlElementHelper(fi1, fiXml, "FooIndexName", true);
    SimTK_TEST(fi1 == 73);
    
    Outer::LocalIndex oli0(41);
    Xml::Element oliXml = toXmlElementHelper(oli0, "OuterInnerIndexName", true);
    Outer::LocalIndex oli1;
    fromXmlElementHelper(oli1, oliXml, "OuterInnerIndexName", true);
    SimTK_TEST(oli1 == 41);
>>>>>>> ae4deaa7
}


int main() {
    cout << "Path of this executable: '" << Pathname::getThisExecutablePath() << "'\n";
    cout << "Executable directory: '" << Pathname::getThisExecutableDirectory() << "'\n";
    cout << "Current working directory: '" << Pathname::getCurrentWorkingDirectory() << "'\n";

    SimTK_START_TEST("TestXml");

        SimTK_SUBTEST(testStringConvert);
        SimTK_SUBTEST(testXmlFromString);
        SimTK_SUBTEST(testXmlFromScratch);
        SimTK_SUBTEST(testValueSerialization);
<<<<<<< HEAD
        SimTK_SUBTEST(testToXmlElementException);
=======
        SimTK_SUBTEST(testXmlUniqueIndexType);
>>>>>>> ae4deaa7
    
    SimTK_END_TEST();
}
<|MERGE_RESOLUTION|>--- conflicted
+++ resolved
@@ -638,7 +638,6 @@
 }
 
 
-<<<<<<< HEAD
 class HasNoSerialization {
 };
 
@@ -648,7 +647,9 @@
     SimTK_TEST_MUST_THROW_EXC(toXmlElementHelper(obj, "Alfred", true),
                               Exception::Cant);
     SimTK_TEST_MUST_THROW_SHOW(toXmlElementHelper(obj, "Alfred", true));
-=======
+}
+
+
 SimTK_DEFINE_UNIQUE_INDEX_TYPE(FooIndex);
 
 class Outer {
@@ -668,7 +669,6 @@
     Outer::LocalIndex oli1;
     fromXmlElementHelper(oli1, oliXml, "OuterInnerIndexName", true);
     SimTK_TEST(oli1 == 41);
->>>>>>> ae4deaa7
 }
 
 
@@ -683,11 +683,8 @@
         SimTK_SUBTEST(testXmlFromString);
         SimTK_SUBTEST(testXmlFromScratch);
         SimTK_SUBTEST(testValueSerialization);
-<<<<<<< HEAD
         SimTK_SUBTEST(testToXmlElementException);
-=======
         SimTK_SUBTEST(testXmlUniqueIndexType);
->>>>>>> ae4deaa7
     
     SimTK_END_TEST();
 }
