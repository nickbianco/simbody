#ifndef SimTK_SimTKCOMMON_COMMON_H_
#define SimTK_SimTKCOMMON_COMMON_H_

/* -------------------------------------------------------------------------- *
 *                       Simbody(tm): SimTKcommon                             *
 * -------------------------------------------------------------------------- *
 * This is part of the SimTK biosimulation toolkit originating from           *
 * Simbios, the NIH National Center for Physics-Based Simulation of           *
 * Biological Structures at Stanford, funded under the NIH Roadmap for        *
 * Medical Research, grant U54 GM072970. See https://simtk.org/home/simbody.  *
 *                                                                            *
 * Portions copyright (c) 2005-15 Stanford University and the Authors.        *
 * Authors: Michael Sherman                                                   *
 * Contributors: Chris Dembia                                                 *
 *                                                                            *
 * Licensed under the Apache License, Version 2.0 (the "License"); you may    *
 * not use this file except in compliance with the License. You may obtain a  *
 * copy of the License at http://www.apache.org/licenses/LICENSE-2.0.         *
 *                                                                            *
 * Unless required by applicable law or agreed to in writing, software        *
 * distributed under the License is distributed on an "AS IS" BASIS,          *
 * WITHOUT WARRANTIES OR CONDITIONS OF ANY KIND, either express or implied.   *
 * See the License for the specific language governing permissions and        *
 * limitations under the License.                                             *
 * -------------------------------------------------------------------------- */

/**@file
Mandatory first inclusion for any Simbody source or header file.

Every source and most header files using %SimTK must include this 
header as its \e first inclusion. Declarations and definitions that 
must be available and compiler-and machine-specific issues are dealt
with here.

This file must be includable from either C++ or ANSI C. It uses
the ANSI-C++ macro "__cplusplus" for any code that will compile
only under C++. **/

// Provide doxygen documentation for the SimTK namespace.

/**@namespace SimTK
This is the top-level %SimTK namespace into which all %SimTK names are 
placed to avoid collision with other symbols. If you get tired of prefacing 
every symbol with "SimTK::", include the statement "using namespace SimTK;" 
at the beginning of your %SimTK-using compilation units. Any names which 
cannot be put in the namespace (macro names, for example) begin with the 
prefix "SimTK_" instead. **/

// Define shared doxygen "modules" and sub-modules here. We'll put things 
// in them at various places when appropriate.

/**@defgroup GlobalFunctions Global Functions in the SimTK namespace
These are functions at the top level of the SimTK namespace, meaning
that a function named funcName() is invoked as SimTK::funcName(), or
just funcName() if there is a "using namespace SimTK;" statement in effect. **/

/**@defgroup ScalarFunctions Scalar Functions
   @ingroup GlobalFunctions
These functions are overloaded to act on %SimTK scalar types and C++
built-in types, including integral types when appropriate. **/

/**@defgroup BitFunctions Bit-twiddling Functions
   @ingroup GlobalFunctions
These functions perform highly optimized bit-twiddling operations on
the built-in integral types, and sometimes on the representations of
floating point types as well. **/

/**@defgroup Serialization  Utilities for De/serializing
   @ingroup GlobalFunctions
These namespace-scope templatized utilities provide uniform serialization
and deserialization behavior for built-in and SimTK-defined types. See
SimTK::Xml for support of serialization to/from Xml files. **/
    
/**@defgroup UniqueIndexTypes    Type-Safe Integer Indices

It is common to store objects or information about them in randomly-indexable 
arrays, and then to support maximum-performance selection by allowing the
index to be used. We want these arrays indexable by simple ints for speed, but
this quickly leads to APIs in which there are multiple int arguments in a
function call, each intended to select a different kind of object. A common
error when there is a series of identical argument types is to put them in
the wrong order. To avoid that, we define unique index types here for 
accessing each category to help stay out of trouble.

A unique index type is just a type-safe non-negative int, augmented with a 
"NaN" value called InvalidBLAH where BLAH is the type name. For most uses it 
will behave like an int, and it has an implicit conversion *to* int. Importantly
though, it has no implicit conversion *from* int so you can't pass a plain int 
or any other Index type to an argument expecting a certain Index type. **/

/*****************************/
/* ANSI-C COMPATIBLE SECTION */
/*****************************/

/* Set up a few compile-time options that affect all SimTK Core headers. */

/**
 * This compile-time constant determines the default precision used everywhere
 * in %SimTK Core code. Wherever a SimTK::Real, SimTK::Vector, SimTK::Matrix,
 * etc. appears with no precision specified, it will have this underlying precision.
 * We use 1==float, 2==double. Any other value will cause
 * a compile time error. The default is 2, i.e., double precision.
 */
#ifndef SimTK_DEFAULT_PRECISION
#   define SimTK_DEFAULT_PRECISION 2
#endif

#if (SimTK_DEFAULT_PRECISION != 2) && SimTK_REAL_IS_ADOUBLE
    #error MUST USE DOUBLE PRECISION WITH ADOL-C ADOUBLE.
#endif

#if   (SimTK_DEFAULT_PRECISION == 1)
/** This type is for use in C; in C++ use SimTK::Real instead. */
    typedef float SimTK_Real;
#elif (SimTK_DEFAULT_PRECISION == 2)
/** This type is for use in C; in C++ use SimTK::Real instead. */
    #ifndef SimTK_REAL_IS_ADOUBLE
        typedef double SimTK_Real;
    #else
        #ifdef _MSC_VER
            // Ignore warnings from ADOL-C headers.
            #pragma warning(push)
<<<<<<< HEAD
            // 'argument': conversion from 'size_t' to 'locint', possible loss 
=======
            // 'argument': conversion from 'size_t' to 'locint', possible loss
>>>>>>> 959cead5
            // of data.
            #pragma warning(disable: 4267)
        #endif
        #include <adolc/adolc.h>
        typedef double SimTK_Real;
        #ifdef _MSC_VER
            #pragma warning(pop)
        #endif
    #endif
#else
    #error ILLEGAL VALUE FOR DEFAULT PRECISION
#endif

#ifndef NDEBUG
    #if defined(__cplusplus)
        #include <cstdio>
        #define SimTK_DEBUG(s) std::printf("DBG: " s)
        #define SimTK_DEBUG1(s,a1) std::printf("DBG: " s,a1)    
        #define SimTK_DEBUG2(s,a1,a2) std::printf("DBG: " s,a1,a2)    
        #define SimTK_DEBUG3(s,a1,a2,a3) std::printf("DBG: " s,a1,a2,a3)    
        #define SimTK_DEBUG4(s,a1,a2,a3,a4) std::printf("DBG: " s,a1,a2,a3,a4)
    #else
        #include <stdio.h>
        #define SimTK_DEBUG(s) printf("DBG: " s)
        #define SimTK_DEBUG1(s,a1) printf("DBG: " s,a1)    
        #define SimTK_DEBUG2(s,a1,a2) printf("DBG: " s,a1,a2)    
        #define SimTK_DEBUG3(s,a1,a2,a3) printf("DBG: " s,a1,a2,a3)    
        #define SimTK_DEBUG4(s,a1,a2,a3,a4) printf("DBG: " s,a1,a2,a3,a4)
    #endif
#else
    #define SimTK_DEBUG(s)
    #define SimTK_DEBUG1(s,a1)
    #define SimTK_DEBUG2(s,a1,a2)
    #define SimTK_DEBUG3(s,a1,a2,a3)    
    #define SimTK_DEBUG4(s,a1,a2,a3,a4)
#endif

/*
 * Shared libraries are messy in Visual Studio. We have to distinguish three
 * cases:
 *   (1) this header is being used to build the SimTKcommon shared library (dllexport)
 *   (2) this header is being used by a *client* of the SimTKcommon shared
 *       library (dllimport)
 *   (3) we are building the SimTKcommon static library, or the client is
 *       being compiled with the expectation of linking with the
 *       SimTKcommon static library (nothing special needed)
 * In the CMake script for building this library, we define one of the symbols
 *     SimTK_SimTKCOMMON_BUILDING_{SHARED|STATIC}_LIBRARY
 * Client code normally has no special symbol defined, in which case we'll
 * assume it wants to use the shared library. However, if the client defines
 * the symbol SimTK_USE_STATIC_LIBRARIES we'll suppress the dllimport so
 * that the client code can be linked with static libraries. Note that
 * the client symbol is not library dependent, while the library symbols
 * affect only the SimTKcommon library, meaning that other libraries can
 * be clients of this one. However, we are assuming all-static or all-shared.
 */

#ifdef _WIN32
    #ifdef _MSC_VER
    #pragma warning(disable:4231) /*need to use 'extern' template explicit instantiation*/
    #pragma warning(disable:4251) /*no DLL interface for type of member of exported class*/
    #pragma warning(disable:4275) /*no DLL interface for base class of exported class*/
    #pragma warning(disable:4345) /*warning about PODs being default-initialized*/
    #pragma warning(disable:4800) /*warning about forcing value to bool true or false*/


    /* Until VS2015 struct timespec was missing from <ctime> so is faked here 
    if needed. However, note that it is also defined in the pthread.h header on 
    Windows, so the guard symbol must match here to avoid a duplicate declaration. 
    TODO: there is a potential problem here since VS2015's struct timespec 
    doesn't appear to match pthread's definition. */
    #ifndef HAVE_STRUCT_TIMESPEC
    #define HAVE_STRUCT_TIMESPEC 1
        #if _MSC_VER < 1900
        struct timespec {
            long tv_sec; /*TODO: should be time_t but must fix in pthreads too*/
            long tv_nsec;
        };
        #endif
    #endif /* HAVE_STRUCT_TIMESPEC */
    #endif
    #if defined(SimTK_SimTKCOMMON_BUILDING_SHARED_LIBRARY)
        #ifdef _MSC_VER
        #define SimTK_SimTKCOMMON_EXPORT __declspec(dllexport)
        /* Keep MS VC++ quiet when it tries to instantiate incomplete template classes in a DLL. */
        #pragma warning(disable:4661)
        #else
        #define SimTK_SimTKCOMMON_EXPORT
        #endif
    #elif defined(SimTK_SimTKCOMMON_BUILDING_STATIC_LIBRARY) || defined(SimTK_USE_STATIC_LIBRARIES)
        #define SimTK_SimTKCOMMON_EXPORT
    #else
        #ifdef _MSC_VER
        #define SimTK_SimTKCOMMON_EXPORT __declspec(dllimport) /*i.e., a client of a shared library*/
        #else
        #define SimTK_SimTKCOMMON_EXPORT
        #endif
    #endif
    /* VC++ tries to be secure by leaving bounds checking on for STL containers
     * even in Release mode. This macro exists to disable that feature and can
     * result in a considerable speedup.
     * CAUTION: every linked-together compilation unit must have this set the same
     * way. Everyone who properly includes this file first is fine; but as of this
     * writing Simmath's IpOpt doesn't do so.
     * NOTE: Microsoft corrected this problem with VC10 -- the feature is 
     * disabled by default in that compiler and later.
     */
    /* (sherm 081204 disabling for now: doesn't work on VC++ 8 and is 
     * tricky on VC++ 9 because all libraries, including 3rd party, must
     * be built the same way). Better to use the SimTK::Array_<T> class in
     * place of the std::vector<T> class to get better performance.
     #ifdef NDEBUG
         #undef _SECURE_SCL
         #define _SECURE_SCL 0
     #endif
     */
#else
    #define SimTK_SimTKCOMMON_EXPORT // Linux, Mac
#endif

/* Every SimTK Core library must provide these two routines, with the library
 * name appearing after the "version_" and "about_".
 */
#if defined(__cplusplus)
extern "C" {
#endif
    /** Obtain version information for the currently-loaded SimTKcommon library. */
    SimTK_SimTKCOMMON_EXPORT void SimTK_version_SimTKcommon(int* major, int* minor, int* build);
    /** 
     * Obtain "about" information for the currently-loaded SimTKcommon library.
     * Available keywords are "version" (major.minor.build), "library", 
     * "type" (shared or static), "copyright", "svn_revision", "authors", 
     * "debug" (debug or release).
     */
    SimTK_SimTKCOMMON_EXPORT void SimTK_about_SimTKcommon(const char* key, int maxlen, char* value);
#if defined(__cplusplus)
}
#endif

/************************************/
/* END OF ANSI-C COMPATIBLE SECTION */
/************************************/

#if defined(__cplusplus)

#include <cstddef>
#include <cassert>
#include <cstring>
#include <cmath>
#include <cfloat>
#include <complex>
#include <limits>
#include <typeinfo>
#include <algorithm>

/* Be very careful with this macro -- don't use it unless you have measured
a performance improvement. You can end up with serious code bloat if you 
override the compiler's judgement about when to inline, and that can cause
cache misses which ultimately reduce performance. */
#ifdef _MSC_VER
    #define SimTK_FORCE_INLINE __forceinline
#else
    #define SimTK_FORCE_INLINE __attribute__((always_inline)) inline
#endif

/* Microsoft added noexcept in VS2015 */
#if defined(_MSC_VER) && _MSC_VER < 1900
    #define NOEXCEPT_11 throw()
#else
    #define NOEXCEPT_11 noexcept
#endif

/* C++14 introduces a standard way to mark deprecated declarations. Before
that we can use non-standard compiler hacks. */
#ifndef SWIG
    #if __cplusplus >= 201402L
        /* C++14 */
        #define DEPRECATED_14(MSG) [[deprecated(MSG)]]
    #elif _MSC_VER
        /* VC++ just says warning C4996 so add "DEPRECATED" to the message. */
        #define DEPRECATED_14(MSG) __declspec(deprecated("DEPRECATED: " MSG))
    #else /* gcc or clang */
        #define DEPRECATED_14(MSG) __attribute__((deprecated(MSG)))
    #endif
#else /* Swigging */
    #define DEPRECATED_14(MSG)
#endif

/* These macros are deprecated, leftover from before C++11 was available. 
Don't use them. Sorry, can't use the DEPRECATED_14 macro here! */
#define OVERRIDE_11 override
#define FINAL_11 final

namespace SimTK {


// This utility answers the question "if I put this integral value in an int and then
// get it back, will its value be the same?".
inline bool canStoreInInt(bool)            {return true;}
inline bool canStoreInInt(char)            {return true;}
inline bool canStoreInInt(unsigned char)   {return true;}
inline bool canStoreInInt(signed char)     {return true;}
inline bool canStoreInInt(short)           {return true;}
inline bool canStoreInInt(unsigned short)  {return true;}
inline bool canStoreInInt(int)             {return true;}
inline bool canStoreInInt(unsigned int  u) {return (unsigned int)(int(u)) == u;}
inline bool canStoreInInt(long i)          {return long(int(i)) == i;}
inline bool canStoreInInt(unsigned long u) {return (unsigned long)(int(u)) == u;}
inline bool canStoreInInt(long long i)          {return (long long)(int(i)) == i;}
inline bool canStoreInInt(unsigned long long u) {return (unsigned long long)(int(u)) == u;}

// This utility answers the question "is this integral value a nonnegative number
// that can be stored in an int?".
inline bool canStoreInNonnegativeInt(bool)             {return true;}
inline bool canStoreInNonnegativeInt(char c)           {return c >= 0;}
inline bool canStoreInNonnegativeInt(unsigned char)    {return true;}
inline bool canStoreInNonnegativeInt(signed char c)    {return c >= 0;}
inline bool canStoreInNonnegativeInt(short s)          {return s >= 0;}
inline bool canStoreInNonnegativeInt(unsigned short)   {return true;}
inline bool canStoreInNonnegativeInt(int  i)           {return i >= 0;}
inline bool canStoreInNonnegativeInt(long l)           {return canStoreInInt(l) && l >= 0;}
inline bool canStoreInNonnegativeInt(long long l)      {return canStoreInInt(l) && l >= 0;}
inline bool canStoreInNonnegativeInt(unsigned int  u)  {return canStoreInInt(u);}
inline bool canStoreInNonnegativeInt(unsigned long u)  {return canStoreInInt(u);}
inline bool canStoreInNonnegativeInt(unsigned long long u) {return canStoreInInt(u);}

// This utility answers the question of whether an integer is suitable as a size
// limited by the given maximum size. Signed types must be checked for being
// nonegative; doing that with unsigned types leads to compiler warnings.

// char can be signed or unsigned depending on the compiler; assume signed.
inline bool isSizeInRange(char           sz, char           mx){return 0<=sz&&sz<=mx;}
inline bool isSizeInRange(signed char    sz, signed char    mx){return 0<=sz&&sz<=mx;}
inline bool isSizeInRange(short          sz, short          mx){return 0<=sz&&sz<=mx;}
inline bool isSizeInRange(int            sz, int            mx){return 0<=sz&&sz<=mx;}
inline bool isSizeInRange(long           sz, long           mx){return 0<=sz&&sz<=mx;}
inline bool isSizeInRange(long long      sz, long long      mx){return 0<=sz&&sz<=mx;}
inline bool isSizeInRange(unsigned char  sz, unsigned char  mx){return sz<=mx;}
inline bool isSizeInRange(unsigned short sz, unsigned short mx){return sz<=mx;}
inline bool isSizeInRange(unsigned int   sz, unsigned int   mx){return sz<=mx;}
inline bool isSizeInRange(unsigned long  sz, unsigned long  mx){return sz<=mx;}
inline bool isSizeInRange(unsigned long long sz, unsigned long long mx){return sz<=mx;}

// This utility answers the question of whether an integer is suitable as an index
// for an array limited by the given maximum size. Signed types must be checked for being
// nonegative; doing that with unsigned types leads to compiler warnings. This is just
// like the "size in range" check above except the maximum value allowed for an index
// is one less that the size.

// char can be signed or unsigned depending on the compiler; assume signed.
inline bool isIndexInRange(char           ix, char           sz){return 0<=ix&&ix<sz;}
inline bool isIndexInRange(signed char    ix, signed char    sz){return 0<=ix&&ix<sz;}
inline bool isIndexInRange(short          ix, short          sz){return 0<=ix&&ix<sz;}
inline bool isIndexInRange(int            ix, int            sz){return 0<=ix&&ix<sz;}
inline bool isIndexInRange(long           ix, long           sz){return 0<=ix&&ix<sz;}
inline bool isIndexInRange(long long      ix, long long      sz){return 0<=ix&&ix<sz;}
inline bool isIndexInRange(unsigned char  ix, unsigned char  sz){return ix<sz;}
inline bool isIndexInRange(unsigned short ix, unsigned short sz){return ix<sz;}
inline bool isIndexInRange(unsigned int   ix, unsigned int   sz){return ix<sz;}
inline bool isIndexInRange(unsigned long  ix, unsigned long  sz){return ix<sz;}
inline bool isIndexInRange(unsigned long long ix, unsigned long long sz){return ix<sz;}

// This utility answers the question: is this integral value nonnegative? The answer
// is always true for unsigned types and you'll get a warning from some compilers if
// you check.

inline bool isNonnegative(bool)              {return true;}
// char can be signed or unsigned depending on the compiler; assume signed.
inline bool isNonnegative(char        n)     {return n>=0;}
inline bool isNonnegative(signed char n)     {return n>=0;}
inline bool isNonnegative(short       n)     {return n>=0;}
inline bool isNonnegative(int         n)     {return n>=0;}
inline bool isNonnegative(long        n)     {return n>=0;}
inline bool isNonnegative(long long   n)     {return n>=0;}
inline bool isNonnegative(unsigned char)     {return true;}
inline bool isNonnegative(unsigned short)    {return true;}
inline bool isNonnegative(unsigned int)      {return true;}
inline bool isNonnegative(unsigned long)     {return true;}
inline bool isNonnegative(unsigned long long){return true;}

// A NaN-like value for unique index types created using the macro
// SimTK_DEFINE_UNIQUE_INDEX_TYPE(). A unique, typed constant with
// this numerical value is created for each index type.
static const int InvalidIndex = -1111111111;
}



/**
 * Use this macro to define a unique "Index" type which is just a type-safe
 * non-negative int, augmented with a "NaN" value given by the predefined
 * int constant SimTK::InvalidIndex. We also allow the Index to take on
 * the value -1 if that is produced by a subtraction operation acting on a 
 * previously-valid Index, since that can occur during loops which are 
 * processed from the end towards the beginning. -1 is then allowed in 
 * comparison operators but not in any other operations, including further 
 * decrementing.
 *
 * No namespace is assumed for the newly-defined type; if you want the 
 * symbol in a namespace be sure to invoke the macro within that namespace. 
 * Make sure that the statement "#include <cassert>" appears somewhere before 
 * the point of invocation of this macro, because the defined Index type uses 
 * the assert() macro when in Debug mode.
 *
 * For most uses it will behave like an int, and it has an implicit
 * conversion \e to int. Importantly though, it has no implicit conversion
 * \e from int so you can't pass some other kind of number where a particular
 * kind of Index was expected. This is used to create Index types
 * which can be used as array indices but which prevent accidental mixing
 * of types. Examples: SubsystemIndex, ConstraintIndex.
 *
 * If you create a type "ThingIndex" you will also get a constant of
 * type ThingIndex named "InvalidThingIndex" which will be the initial
 * value of any objects of type ThingIndex, and will have the same numerical
 * value as SimTK::InvalidIndex.
 */

/** Define a global (that is, SimTK namespace level) Index class that is not 
exported in MS VC++ DLLs. **/
#define SimTK_DEFINE_UNIQUE_INDEX_TYPE(NAME)                   \
    SimTK_DEFINE_AND_EXPORT_UNIQUE_LOCAL_INDEX_TYPE(,,,NAME)   \
    static const NAME Invalid ## NAME;

/** Define a global (that is, SimTK namespace level) Index class with a MS VC++
"export" specification for DLLs. **/
#define SimTK_DEFINE_AND_EXPORT_UNIQUE_INDEX_TYPE(EXPORT,NAME)     \
    SimTK_DEFINE_AND_EXPORT_UNIQUE_LOCAL_INDEX_TYPE(EXPORT,,,NAME) \
    static const NAME Invalid ## NAME;

/** Define a local Index class within a Parent class. **/
#define SimTK_DEFINE_UNIQUE_LOCAL_INDEX_TYPE(PARENT,NAME) \
    SimTK_DEFINE_AND_EXPORT_UNIQUE_LOCAL_INDEX_TYPE(,PARENT,::,NAME)

/** The most general form allows a MS VC++ "export" specification for DLLs,
and a Parent class (with SEP=::) for local Index names. **/
#define SimTK_DEFINE_AND_EXPORT_UNIQUE_LOCAL_INDEX_TYPE(EXPORT,PARENT,SEP,NAME)   \
class EXPORT NAME {                         \
    int ix;                                 \
public:                                     \
    NAME() : ix(SimTK::InvalidIndex) { }       \
    explicit NAME(int i) : ix(i)      {assert(i>=0 || i==SimTK::InvalidIndex);} \
    explicit NAME(long l): ix((int)l) {assert(SimTK::canStoreInNonnegativeInt(l));}    \
    explicit NAME(long long l): ix((int)l) {assert(SimTK::canStoreInNonnegativeInt(l));}    \
    explicit NAME(unsigned int  u)  : ix((int)u)  {assert(SimTK::canStoreInInt(u));}   \
    explicit NAME(unsigned long ul) : ix((int)ul) {assert(SimTK::canStoreInInt(ul));}  \
    explicit NAME(unsigned long long ul) : ix((int)ul) {assert(SimTK::canStoreInInt(ul));}  \
    operator int() const {return ix;}               \
    bool isValid() const {return ix>=0;}            \
    bool isValidExtended() const {return ix>=-1;}   \
    void invalidate(){clear();}                     \
    void clear(){ix=SimTK::InvalidIndex;}           \
    \
    bool operator==(int  i) const {assert(isValidExtended() && isValidExtended(i)); return ix==i;}    \
    bool operator==(short s) const{assert(isValidExtended() && isValidExtended(s)); return ix==(int)s;}  \
    bool operator==(long l) const {assert(isValidExtended() && isValidExtended(l)); return ix==(int)l;}  \
    bool operator==(long long l) const {assert(isValidExtended() && isValidExtended(l)); return ix==(int)l;}  \
    bool operator==(unsigned int  u)  const {assert(isValidExtended() && isValid(u)); return ix==(int)u;}   \
    bool operator==(unsigned short us)const {assert(isValidExtended() && isValid(us)); return ix==(int)us;} \
    bool operator==(unsigned long ul) const {assert(isValidExtended() && isValid(ul)); return ix==(int)ul;} \
    bool operator==(unsigned long long ul) const {assert(isValidExtended() && isValid(ul)); return ix==(int)ul;} \
    bool operator!=(int  i)           const {return !operator==(i);}    \
    bool operator!=(short s)          const {return !operator==(s);}    \
    bool operator!=(long l)           const {return !operator==(l);}    \
    bool operator!=(long long l)      const {return !operator==(l);}    \
    bool operator!=(unsigned int  u)  const {return !operator==(u);}    \
    bool operator!=(unsigned long ul) const {return !operator==(ul);}   \
    bool operator!=(unsigned long long ul) const {return !operator==(ul);}   \
    \
    bool operator< (int  i) const {assert(isValidExtended() && isValidExtended(i)); return ix<i;}        \
    bool operator< (short s) const{assert(isValidExtended() && isValidExtended(s)); return ix<(int)s;}   \
    bool operator< (long l) const {assert(isValidExtended() && isValidExtended(l)); return ix<(int)l;}   \
    bool operator< (long long l) const {assert(isValidExtended() && isValidExtended(l)); return ix<(int)l;}   \
    bool operator< (unsigned int  u)  const {assert(isValidExtended() && isValid(u));  return ix<(int)u;}    \
    bool operator< (unsigned short us)const {assert(isValidExtended() && isValid(us)); return ix<(int)us;}   \
    bool operator< (unsigned long ul) const {assert(isValidExtended() && isValid(ul)); return ix<(int)ul;}   \
    bool operator< (unsigned long long ul) const {assert(isValidExtended() && isValid(ul)); return ix<(int)ul;}   \
    bool operator>=(int  i)           const {return !operator<(i);}    \
    bool operator>=(short s)          const {return !operator<(s);}    \
    bool operator>=(long l)           const {return !operator<(l);}    \
    bool operator>=(long long l)           const {return !operator<(l);}    \
    bool operator>=(unsigned int  u)  const {return !operator<(u);}    \
    bool operator>=(unsigned short us)const {return !operator<(us);}   \
    bool operator>=(unsigned long ul) const {return !operator<(ul);}   \
    bool operator>=(unsigned long long ul) const {return !operator<(ul);}   \
    \
    bool operator> (int  i) const {assert(isValidExtended() && isValidExtended(i)); return ix>i;}        \
    bool operator> (short s) const{assert(isValidExtended() && isValidExtended(s)); return ix>(int)s;}   \
    bool operator> (long l) const {assert(isValidExtended() && isValidExtended(l)); return ix>(int)l;}   \
    bool operator> (long long l) const {assert(isValidExtended() && isValidExtended(l)); return ix>(int)l;}   \
    bool operator> (unsigned int  u)  const {assert(isValidExtended() && isValid(u));  return ix>(int)u;}    \
    bool operator> (unsigned short us)const {assert(isValidExtended() && isValid(us)); return ix>(int)us;}   \
    bool operator> (unsigned long ul) const {assert(isValidExtended() && isValid(ul)); return ix>(int)ul;}   \
    bool operator> (unsigned long long ul) const {assert(isValidExtended() && isValid(ul)); return ix>(int)ul;}   \
    bool operator<=(int  i)           const {return !operator>(i);}    \
    bool operator<=(short s)          const {return !operator>(s);}    \
    bool operator<=(long l)           const {return !operator>(l);}    \
    bool operator<=(long long l)      const {return !operator>(l);}    \
    bool operator<=(unsigned int  u)  const {return !operator>(u);}    \
    bool operator<=(unsigned short us)const {return !operator>(us);}   \
    bool operator<=(unsigned long ul) const {return !operator>(ul);}   \
    bool operator<=(unsigned long long ul) const {return !operator>(ul);}   \
    \
    const NAME& operator++() {assert(isValid()); ++ix; return *this;}       /*prefix */   \
    NAME operator++(int)     {assert(isValid()); ++ix; return NAME(ix-1);}  /*postfix*/   \
    const NAME& operator--() {assert(isValid()); --ix; return *this;}       /*prefix */   \
    NAME operator--(int)     {assert(isValid()); --ix; return NAME(ix+1);}  /*postfix*/   \
    NAME next() const {assert(isValid()); return NAME(ix+1);}                             \
    NAME prev() const {assert(isValid()); return NAME(ix-1);} /*might return -1*/         \
    \
    NAME& operator+=(int i)  {assert(isValid() && isValidExtended(ix+i)); ix+=i; return *this;}     \
    NAME& operator-=(int i)  {assert(isValid() && isValidExtended(ix-i)); ix-=i; return *this;}     \
    NAME& operator+=(short s){assert(isValid() && SimTK::canStoreInInt(s) && isValidExtended(ix+(int)s)); ix+=(int)s; return *this;}     \
    NAME& operator-=(short s){assert(isValid() && SimTK::canStoreInInt(s) && isValidExtended(ix-(int)s)); ix-=(int)s; return *this;}     \
    NAME& operator+=(long l) {assert(isValid() && SimTK::canStoreInInt(l) && isValidExtended(ix+(int)l)); ix+=(int)l; return *this;}     \
    NAME& operator-=(long l) {assert(isValid() && SimTK::canStoreInInt(l) && isValidExtended(ix-(int)l)); ix-=(int)l; return *this;}     \
    NAME& operator+=(long long l) {assert(isValid() && SimTK::canStoreInInt(l) && isValidExtended(ix+(int)l)); ix+=(int)l; return *this;}     \
    NAME& operator-=(long long l) {assert(isValid() && SimTK::canStoreInInt(l) && isValidExtended(ix-(int)l)); ix-=(int)l; return *this;}     \
    NAME& operator+=(unsigned int  u)  {assert(isValid()&& SimTK::canStoreInInt(u)  && isValid(ix+(int)u));  ix+=(int)u;  return *this;}  \
    NAME& operator-=(unsigned int  u)  {assert(isValid()&& SimTK::canStoreInInt(u)  && isValidExtended(ix-(int)u));  ix-=(int)u;  return *this;}  \
    NAME& operator+=(unsigned short us){assert(isValid()&& SimTK::canStoreInInt(us) && isValid(ix+(int)us)); ix+=(int)us; return *this;}  \
    NAME& operator-=(unsigned short us){assert(isValid()&& SimTK::canStoreInInt(us) && isValidExtended(ix-(int)us)); ix-=(int)us; return *this;}  \
    NAME& operator+=(unsigned long ul) {assert(isValid()&& SimTK::canStoreInInt(ul) && isValid(ix+(int)ul)); ix+=(int)ul; return *this;}  \
    NAME& operator-=(unsigned long ul) {assert(isValid()&& SimTK::canStoreInInt(ul) && isValidExtended(ix-(int)ul)); ix-=(int)ul; return *this;}  \
    NAME& operator+=(unsigned long long ul) {assert(isValid()&& SimTK::canStoreInInt(ul) && isValid(ix+(int)ul)); ix+=(int)ul; return *this;}  \
    NAME& operator-=(unsigned long long ul) {assert(isValid()&& SimTK::canStoreInInt(ul) && isValidExtended(ix-(int)ul)); ix-=(int)ul; return *this;}  \
    \
    static const NAME& Invalid() {static const NAME invalid; return invalid;}       \
    static bool isValid(int  i) {return i>=0;}                                      \
    static bool isValid(short s){return s>=0;}                                      \
    static bool isValid(long l) {return SimTK::canStoreInNonnegativeInt(l);}        \
    static bool isValid(long long l) {return SimTK::canStoreInNonnegativeInt(l);}        \
    static bool isValid(unsigned int  u)  {return SimTK::canStoreInInt(u);}         \
    static bool isValid(unsigned short)   {return true;}                            \
    static bool isValid(unsigned long ul) {return SimTK::canStoreInInt(ul);}        \
    static bool isValid(unsigned long long ul) {return SimTK::canStoreInInt(ul);}        \
    static bool isValidExtended(int  i) {return i>=-1;}                             \
    static bool isValidExtended(short s){return s>=-1;}                             \
    static bool isValidExtended(long l) {return SimTK::canStoreInInt(l) && l>=-1;}  \
    static bool isValidExtended(long long l) {return SimTK::canStoreInInt(l) && l>=-1;}  \
    /* IndexTraits for use in Array_<T,X> with this as X; same as int */            \
    typedef int size_type;                                                  \
    typedef int difference_type;                                            \
    static size_type max_size() {return std::numeric_limits<int>::max();}   \
};

/** Use this macro to generate a cast that is dynamic_cast in Debug builds
but static_cast in Release builds, for uses where you don't want to
pay for the extra safety. Caution: these are not necessarily equivalent for
dynamic types that use multiple inheritance; don't use this macro in that
case, and don't use it where you are using dynamic_cast on a pointer to
check what type of derived object you're looking at. **/
#ifndef NDEBUG
    #define SimTK_DYNAMIC_CAST_DEBUG dynamic_cast   // safe but slow
#else
    #define SimTK_DYNAMIC_CAST_DEBUG static_cast    // unsafe but fast
#endif

/** Add public static method declaration in class derived from an abstract
parent to assist in downcasting objects of the parent type to the derived 
type. **/
#define SimTK_DOWNCAST(Derived,Parent)                          \
    static bool isA(const Parent& p)                            \
        { return dynamic_cast<const Derived*>(&p) != 0; }       \
    static const Derived& downcast(const Parent& p)             \
        { return SimTK_DYNAMIC_CAST_DEBUG<const Derived&>(p); } \
    static Derived& updDowncast(Parent& p)                      \
        { return SimTK_DYNAMIC_CAST_DEBUG<Derived&>(p); }        \
    static Derived& downcast(Parent& p)                         \
        { return SimTK_DYNAMIC_CAST_DEBUG<Derived&>(p); }

/** This is like SimTK_DOWNCAST except it allows for an intermediate "helper" 
class between Derived and Parent. **/
#define SimTK_DOWNCAST2(Derived,Helper,Parent)                          \
    static bool isA(const Parent& p)                                    \
        { return Helper::isA(p); }                                      \
    static const Derived& downcast(const Parent& p)                     \
        { return static_cast<const Derived&>(Helper::downcast(p)); }    \
    static Derived& updDowncast(Parent& p)                                \
        { return static_cast<Derived&>(Helper::downcast(p)); }            \
    static Derived& downcast(Parent& p)                                 \
        { return static_cast<Derived&>(Helper::downcast(p)); }


/** Similar to the above but for private implementation abstract classes, that
is, abstract class hierarchies where the virtual function table is hidden on 
the library side. **/
#define SimTK_PIMPL_DOWNCAST(Derived, Parent)           \
    static bool           isInstanceOf(const Parent&);  \
    static const Derived& downcast(const Parent&);      \
    static Derived&       updDowncast(Parent&)

namespace SimTK {

/** This sub-namespace of SimTK is used for the exception types that are
thrown by our error handing code. **/
namespace Exception { }

/** This is the default compiled-in floating point type for SimTK, either
float or double. @see SimTK_DEFAULT_PRECISION **/
typedef SimTK_Real              Real;
/** This is the default complex type for SimTK, with precision for the real 
and imaginary parts set to the compiled-in Real type. @see Real **/
typedef std::complex<Real>      Complex;
/** An abbreviation for std::complex<float> for consistency with others. **/
typedef std::complex<float>     fComplex;
/** An abbreviation for std::complex<double> for consistency with others. **/
typedef std::complex<double>    dComplex;


// Forward declaration giving template defaults must come before any
// other declarations.
template <int M, class ELT=Real, int STRIDE=1>              class Vec;
template <int N, class ELT=Real, int STRIDE=1>              class Row; 
template <int M, int N, class ELT=Real, int CS=M, int RS=1> class Mat;
template <int M, class ELT=Real, int RS=1>                  class SymMat;

/** A convenient struct for anything requiring an offset and length to specify
a segment of some larger sequence. **/
struct Segment {
    Segment() : length(0), offset(0) { }
    explicit Segment(int l, int ofs=0) : length(l), offset(ofs) { 
        assert(l>=0 && ofs>=0);
    }
    // default copy, assignment, destructor
    int length;
    int offset;
};  

// These next four methods supply the missing relational operators for any
// types L and R where L==R and L<R have been defined. This is like the
// operators in the std::rel_ops namespace, except that those require both
// types to be the same.

template<class L, class R> inline
bool operator!=(const L& left, const R& right)
{   // test for inequality, in terms of equality
    return !(left == right);
}

template<class L, class R> inline
bool operator>(const L& left, const R& right)
{   // test if left > right, in terms of operator<
    return right < left;
}

template<class L, class R> inline
bool operator<=(const L& left, const R& right)
{   // test if left <= right, in terms of operator<
    return !(right < left);
}

template<class L, class R> inline
bool operator>=(const L& left, const R& right)
{   // test if left >= right, in terms of operator<
    return !(left < right);
}


/** This is a special type used for causing invocation of a particular
constructor or method overload that will avoid making a copy of the source
(that is, perform a "shallow" copy rather than a "deep" copy). Typically these
methods will have some dangerous side effects so make sure you know what you're
doing. **/
struct DontCopy {};
/** This is a special type used for forcing invocation of a particularly
dangerous constructor or method overload; don't use this unless you are an
advanced user and know exactly what you're getting into. **/
struct TrustMe {};

/** This is a compile-time equivalent of "false", used in compile-time
condition checking in templatized implementations. **/
struct FalseType {};
/** This is a compile-time equivalent of "true", used in compile-time
condition checking in templatized implementations. **/
struct TrueType {};

/** This is an operator for and-ing compile-time truth types. */
template <class L, class R> struct AndOpType {};
template<> struct AndOpType<FalseType,FalseType> {typedef FalseType Result;};
template<> struct AndOpType<FalseType,TrueType>  {typedef FalseType Result;};
template<> struct AndOpType<TrueType, FalseType> {typedef FalseType Result;};
template<> struct AndOpType<TrueType, TrueType>  {typedef TrueType  Result;};

/** This is an operator for or-ing compile-time truth types. */
template <class L, class R> struct OrOpType {};
template<> struct OrOpType<FalseType,FalseType> {typedef FalseType Result;};
template<> struct OrOpType<FalseType,TrueType>  {typedef TrueType  Result;};
template<> struct OrOpType<TrueType, FalseType> {typedef TrueType  Result;};
template<> struct OrOpType<TrueType, TrueType>  {typedef TrueType  Result;};

/** This is an operator for exclusive or-ing compile-time truth types. */
template <class L, class R> struct XorOpType {};
template<> struct XorOpType<FalseType,FalseType> {typedef FalseType Result;};
template<> struct XorOpType<FalseType,TrueType>  {typedef TrueType  Result;};
template<> struct XorOpType<TrueType, FalseType> {typedef TrueType  Result;};
template<> struct XorOpType<TrueType, TrueType>  {typedef FalseType Result;};

/** Compile-time type test: is this one of the built-in integral types?. **/
template <class T> struct IsIntegralType {
    /** This typedef is TrueType if the template type T is an integral type;
    otherwise it is FalseType. **/
    typedef FalseType Result;
    /** This compile-time constant bool is true if the template type T is an
    integral type otherwise it is false. **/
    static const bool result = false;
};
/** This macro must be invoked once for each of the built-in integral types to
specialize the IsIntegralType struct template for those types. **/
#define SimTK_SPECIALIZE_INTEGRAL_TYPE(T)       \
    template<> struct IsIntegralType<T>         \
    {typedef TrueType Result; static const bool result = true;}

SimTK_SPECIALIZE_INTEGRAL_TYPE(bool); 
SimTK_SPECIALIZE_INTEGRAL_TYPE(char);
// This causes problems when used with Qt which for some crazy
// reason likes to make its own wchar_t rather than using the built in.
// SimTK_SPECIALIZE_INTEGRAL_TYPE(wchar_t);
SimTK_SPECIALIZE_INTEGRAL_TYPE(signed char);
SimTK_SPECIALIZE_INTEGRAL_TYPE(unsigned char);
SimTK_SPECIALIZE_INTEGRAL_TYPE(short);
SimTK_SPECIALIZE_INTEGRAL_TYPE(unsigned short);
SimTK_SPECIALIZE_INTEGRAL_TYPE(int);
SimTK_SPECIALIZE_INTEGRAL_TYPE(unsigned int); // a.k.a. "unsigned"
SimTK_SPECIALIZE_INTEGRAL_TYPE(long);
SimTK_SPECIALIZE_INTEGRAL_TYPE(unsigned long);
SimTK_SPECIALIZE_INTEGRAL_TYPE(long long);
SimTK_SPECIALIZE_INTEGRAL_TYPE(unsigned long long);

/** Compile-time type test: is this one of the built-in floating point types?. **/
template <class T> struct IsFloatingType {
    /** This typedef is TrueType if the template type T is a floating point type;
    otherwise it is FalseType. **/
    typedef FalseType Result;
    /** This compile-time constant bool is true if the template type T is a
    floating point type otherwise it is false. **/
    static const bool result = false;
};
/** This macro must be invoked once for each of the built-in floating point 
types to specialize the IsFloatingType struct template for those types. **/
#define SimTK_SPECIALIZE_FLOATING_TYPE(T)       \
    template<> struct IsFloatingType<T>         \
    {typedef TrueType Result; static const bool result = true;}

SimTK_SPECIALIZE_FLOATING_TYPE(float); 
SimTK_SPECIALIZE_FLOATING_TYPE(double); 
#ifdef SimTK_REAL_IS_ADOUBLE
    SimTK_SPECIALIZE_FLOATING_TYPE(adouble);
#endif

/** Compile-time type test: is this the void type?. **/
template <class T> struct IsVoidType {
    /** This typedef is TrueType if the template type T is "void";
    otherwise it is FalseType. **/
    typedef FalseType Result;
    /** This compile-time constant bool is true if the template type T is
    "void" otherwise it is false. **/
    static const bool result = false;
};
template<> struct IsVoidType<void> 
{typedef TrueType Result; static const bool result = true;};

/** Compile-time test: is this one of the built-in "arithmetic" types, meaning
an integral or floating type? **/
template <class T> struct IsArithmeticType {
    /** This typedef is TrueType if the template type T is one of the integral;
    or floating point types, otherwise it is FalseType. **/
    typedef OrOpType<typename IsIntegralType<T>::Result,
                     typename IsFloatingType<T>::Result>    Result;
    /** This compile-time constant bool is true if the template type T is
    one of the integral or floating point types, otherwise it is false. **/
    static const bool result = IsIntegralType<T>::result 
                            || IsFloatingType<T>::result;
};

// This struct's sole use is to allow us to define the typedef 
// Is64BitPlatformType as equivalent to either TrueType or FalseType.
template <bool is64Bit> struct Is64BitHelper {};
template<> struct Is64BitHelper<true>  
{typedef TrueType  Result; static const bool result = true;};
template<> struct Is64BitHelper<false> 
{typedef FalseType Result; static const bool result = false;};

/** Compile-time test: this typedef will be TrueType if this is a 64-bit 
platform, meaning that the size of a pointer is the same as the size of a 
long long; otherwise it will be FalseType and we have a 32-bit platform meaning
that the size of a pointer is the same as an int. **/
// We use a constexpr function to avoid a bug in SWIG.
constexpr bool detect64BitPlatform() { return (sizeof(size_t) > sizeof(int)); }
static const bool Is64BitPlatform = detect64BitPlatform();
typedef Is64BitHelper<Is64BitPlatform>::Result Is64BitPlatformType;


/** Attempt to demangle a type name as returned by typeid.name(), with the
result hopefully suitable for meaningful display to a human. Behavior is 
compiler-dependent. 
@relates SimTK::NiceTypeName **/
SimTK_SimTKCOMMON_EXPORT 
std::string demangle(const char* name);

/** Given a compiler-dependent demangled type name string as returned by 
SimTK::demangle(), attempt to form a canonicalized representation that will be
the same for any compiler. Unnecessary spaces and superfluous keywords like
"class" and "struct" are removed. The `namestr()` method of NiceTypeName\<T>
uses this function to produce a human-friendly type name that is the same on any
platform. The input argument is left empty. 
@relates SimTK::NiceTypeName **/
SimTK_SimTKCOMMON_EXPORT 
std::string canonicalizeTypeName(std::string&& demangledTypeName);

/** Same, but takes an lvalue reference so has to copy the input. 
@relates SimTK::NiceTypeName **/
inline std::string canonicalizeTypeName(const std::string& demangledTypeName)
{   return canonicalizeTypeName(std::string(demangledTypeName)); }

/** Given a canonicalized type name, produce a modified version that is 
better-suited to use as an XML attribute. This means replacing the angle
brackets with curly braces to avoid trouble. The input argument is left
empty. 
@relates SimTK::NiceTypeName **/
SimTK_SimTKCOMMON_EXPORT
std::string encodeTypeNameForXML(std::string&& canonicalizedTypeName);

/** Same, but takes an lvalue reference so has to copy the input. 
@relates SimTK::NiceTypeName **/
inline std::string encodeTypeNameForXML(const std::string& niceTypeName)
{   return encodeTypeNameForXML(std::string(niceTypeName)); }

/** Given a type name that was encoded for XML by SimTK::encodeTypeNameForXML(),
restore it to its canonicalized form. This means replacing curly braces by
angle brackets. The input argument is left empty. 
@relates SimTK::NiceTypeName **/
SimTK_SimTKCOMMON_EXPORT
std::string decodeXMLTypeName(std::string&& xmlTypeName);

/** Same, but takes an lvalue reference so has to copy the input. 
@relates SimTK::NiceTypeName **/
inline std::string decodeXMLTypeName(const std::string& xmlTypeName)
{   return decodeXMLTypeName(std::string(xmlTypeName)); }

/** Obtain human-readable and XML-usable names for arbitrarily-complicated
C++ types. Three methods `name()`, `namestr()`, and `xmlstr()` are provided
giving respectively the compiler-dependent output from `typeid(T).%name()`, 
a canonicalized human-readable string, and the canonicalized string with
XML-forbidden angle brackets replaced by curly braces. The default 
implementation is usable for most types, but if you don't like the result you 
can specialize to provide nicer names. For example, you may prefer SimTK::Vec3 
to SimTK::Vec\<3,double,1>.

@warning Don't expect usable names for types that are defined in an anonymous 
namespace or for function-local types. Names will still be produced but they 
won't be unique and won't necessarily be compiler-independent.

The output of `namestr()` is typically used for error messages and testing;
`xmlstr()` is used for type tags in XML for use in deserializing. **/
template <class T> struct NiceTypeName {
    /** The default implementation of name() here returns the raw result from
    `typeid(T).%name()` which will be fast but may be a mangled name in some 
    compilers (gcc and clang included). **/
    static const char* name() {return typeid(T).name();}
    /** The default implementation of namestr() attempts to return a nicely
    demangled and canonicalized type name on all platforms, using the 
    SimTK::demangle() and SimTK::canonicalizeTypeName() methods. This is an
    expensive operation but is only done once. **/
    static const std::string& namestr() {
        static const std::string canonical = 
            canonicalizeTypeName(demangle(name()));
        return canonical;
    }
    /** The default implementation of xmlstr() takes the output of namestr()
    and invokes SimTK::encodeTypeNameForXML() on it. **/
    static const std::string& xmlstr() {
        static const std::string xml = encodeTypeNameForXML(namestr());
        return xml;
    }
};

} // namespace SimTK

/** This specializes the name of a type to be exactly the text you use to
specify it, rather than whatever ugly thing might result on different platforms
from resolution of typedefs, default template arguments, etc. Note that this
macro generates a template specialization that must be done in the SimTK
namespace; consequently it opens and closes namespace SimTK and must not
be invoked if you already have that namespace open. **/
#define SimTK_NICETYPENAME_LITERAL(T)                                   \
namespace SimTK {                                                       \
template <> struct NiceTypeName< T > {                                  \
    static const char* name() { return #T; }                            \
    static const std::string& namestr() {                               \
        static const std::string str(#T);                               \
        return str;                                                     \
    }                                                                   \
    static const std::string& xmlstr() {                                \
        static const std::string xml = encodeTypeNameForXML(namestr()); \
        return xml;                                                     \
    }                                                                   \
};                                                                      \
}

// Some types for which we'd like to see nice type names.
SimTK_NICETYPENAME_LITERAL(bool);            
SimTK_NICETYPENAME_LITERAL(char); 
// This causes problems when used with Qt which for some crazy
// reason likes to make its own wchar_t rather than using the built in.
// SimTK_NICETYPENAME_LITERAL(wchar_t);            
SimTK_NICETYPENAME_LITERAL(signed char); 
SimTK_NICETYPENAME_LITERAL(unsigned char);
SimTK_NICETYPENAME_LITERAL(short);           
SimTK_NICETYPENAME_LITERAL(unsigned short);  
SimTK_NICETYPENAME_LITERAL(int); 
SimTK_NICETYPENAME_LITERAL(unsigned); // preferred to "unsigned int"
SimTK_NICETYPENAME_LITERAL(long);            
SimTK_NICETYPENAME_LITERAL(unsigned long);   
SimTK_NICETYPENAME_LITERAL(long long);
SimTK_NICETYPENAME_LITERAL(unsigned long long);
SimTK_NICETYPENAME_LITERAL(float);           
SimTK_NICETYPENAME_LITERAL(double); 
SimTK_NICETYPENAME_LITERAL(long double);
SimTK_NICETYPENAME_LITERAL(std::string);
SimTK_NICETYPENAME_LITERAL(std::complex<float>);
SimTK_NICETYPENAME_LITERAL(std::complex<double>); 
SimTK_NICETYPENAME_LITERAL(std::complex<long double>); 
SimTK_NICETYPENAME_LITERAL(SimTK::FalseType);
SimTK_NICETYPENAME_LITERAL(SimTK::TrueType); 
#ifdef SimTK_REAL_IS_ADOUBLE
    SimTK_NICETYPENAME_LITERAL(adouble);
#endif


#endif /* C++ stuff */

#endif /* SimTK_SimTKCOMMON_COMMON_H_ */<|MERGE_RESOLUTION|>--- conflicted
+++ resolved
@@ -120,11 +120,7 @@
         #ifdef _MSC_VER
             // Ignore warnings from ADOL-C headers.
             #pragma warning(push)
-<<<<<<< HEAD
-            // 'argument': conversion from 'size_t' to 'locint', possible loss 
-=======
             // 'argument': conversion from 'size_t' to 'locint', possible loss
->>>>>>> 959cead5
             // of data.
             #pragma warning(disable: 4267)
         #endif
