--- conflicted
+++ resolved
@@ -47,7 +47,6 @@
                      ARCHIVE DESTINATION ${CMAKE_INSTALL_LIBDIR}
                      RUNTIME DESTINATION ${CMAKE_INSTALL_BINDIR})
 
-<<<<<<< HEAD
     if(NOT ${CMAKE_VERSION} VERSION_LESS 3.0.2)
         # This removes the need for downstream projects to use
         # `include_directories(${Simbody_INCLUDE_DIR})`. However, this ability
@@ -55,10 +54,10 @@
         target_include_directories(${SHARED_TARGET} INTERFACE
             $<INSTALL_INTERFACE:${SIMBODY_INCLUDE_INSTALL_DIR}>
             )
-=======
+    endif()
+
     if(SIMBODY_COVERAGE)
         add_coverage(${SHARED_TARGET})
->>>>>>> 31333bb3
     endif()
 
 endif(BUILD_UNVERSIONED_LIBRARIES)
@@ -87,15 +86,14 @@
                      ARCHIVE DESTINATION ${CMAKE_INSTALL_LIBDIR}
                      RUNTIME DESTINATION ${CMAKE_INSTALL_BINDIR})
 
-<<<<<<< HEAD
     if(NOT ${CMAKE_VERSION} VERSION_LESS 3.0.2)
         target_include_directories(${SHARED_TARGET_VN} INTERFACE
             $<INSTALL_INTERFACE:${SIMBODY_INCLUDE_INSTALL_DIR}>
             )
-=======
+    endif()
+
     if(SIMBODY_COVERAGE)
         add_coverage(${SHARED_TARGET_VN})
->>>>>>> 31333bb3
     endif()
 
 endif(BUILD_VERSIONED_LIBRARIES)