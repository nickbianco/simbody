--- conflicted
+++ resolved
@@ -1136,8 +1136,14 @@
     SimTK_TEST(!matter.isArticulatedBodyVelocityRealized(state));
 
     mbs.realize(state, Stage::Acceleration);
-<<<<<<< HEAD
-    //cout << "udots=" << state.getUDot() << endl;
+    SimTK_TEST(matter.isArticulatedBodyVelocityRealized(state));
+
+    state.updTime()=1.; // shouldn't affect time-independent stuff
+    SimTK_TEST(state.getSystemStage()==Stage::Instance);
+    SimTK_TEST(matter.isPositionKinematicsRealized(state));
+    SimTK_TEST(matter.isVelocityKinematicsRealized(state));
+    SimTK_TEST(matter.isArticulatedBodyInertiasRealized(state));
+    SimTK_TEST(matter.isArticulatedBodyVelocityRealized(state));
 
 
     // For a completely-welded system, composite body inertia and articulated
@@ -1172,16 +1178,6 @@
     ArticulatedInertia abi2 = matter2.getArticulatedBodyInertia(state2, w1);
     SimTK_TEST_EQ(cbi1.toSpatialMat(), cbi2.toSpatialMat());
     SimTK_TEST_NOTEQ(cbi2.toSpatialMat(), abi2.toSpatialMat());
-=======
-    SimTK_TEST(matter.isArticulatedBodyVelocityRealized(state));
-
-    state.updTime()=1.; // shouldn't affect time-independent stuff
-    SimTK_TEST(state.getSystemStage()==Stage::Instance);
-    SimTK_TEST(matter.isPositionKinematicsRealized(state));
-    SimTK_TEST(matter.isVelocityKinematicsRealized(state));
-    SimTK_TEST(matter.isArticulatedBodyInertiasRealized(state));
-    SimTK_TEST(matter.isArticulatedBodyVelocityRealized(state));
->>>>>>> 04a3223b
 }
 
 void testTaskJacobians() {
